<<<<<<< HEAD
//package opal
//
//import java.net.URL
//
//import org.opalj.fpcf._
//
//import scala.collection.JavaConverters._
//import scala.concurrent.Await
//import scala.concurrent.duration._
//import cell._
//import lattice.Key
//import org.opalj.br.{ClassFile, Field, ObjectType}
//import org.opalj.br.analyses.{BasicReport, DefaultOneStepAnalysis, Project, PropertyStoreKey}
//import org.opalj.br.analyses.TypeExtensibilityKey
//import org.opalj.fpcf.analyses.FieldMutabilityAnalysis
//import org.opalj.fpcf.properties.FieldMutability
//
//object ImmutabilityAnalysis extends DefaultOneStepAnalysis {
//
//  override def doAnalyze(
//    project: Project[URL],
//    parameters: Seq[String] = List.empty,
//    isInterrupted: () ⇒ Boolean): BasicReport = {
//    // Run ClassExtensibilityAnalysis
//    val projectStore = project.get(PropertyStoreKey)
//    val manager = project.get(FPCFAnalysesManagerKey)
//    //manager.runAll(
//    //FieldMutabilityAnalysis
//    // REPLACED                ObjectImmutabilityAnalysis
//    // REPLACED                TypeImmutabilityAnalysis
//    //)
//
//    val startTime = System.currentTimeMillis // Used for measuring execution time
//
//    // 1. Initialization of key data structures (two cell(completer) per class file)
//    // One for Object Immutability and one for Type Immutability.
//    val pool = new HandlerPool()
//
//    // classFileToObjectTypeCellCompleter._1 = ObjectImmutability
//    // classFileToObjectTypeCellCompleter._2 = TypeImmutability
//    var classFileToObjectTypeCellCompleter =
//      Map.empty[ClassFile, (CellCompleter[ImmutabilityKey.type, Immutability], CellCompleter[ImmutabilityKey.type, Immutability])]
//    for {
//      classFile <- project.allProjectClassFiles
//    } {
//      val cellCompleter1 = CellCompleter[ImmutabilityKey.type, Immutability](pool, ImmutabilityKey)
//      val cellCompleter2 = CellCompleter[ImmutabilityKey.type, Immutability](pool, ImmutabilityKey)
//      classFileToObjectTypeCellCompleter = classFileToObjectTypeCellCompleter + ((classFile, (cellCompleter1, cellCompleter2)))
//    }
//
//    val middleTime = System.currentTimeMillis
//
//    // java.lang.Object is by definition immutable
//    val objectClassFileOption = project.classFile(ObjectType.Object)
//    objectClassFileOption.foreach { cf =>
//      classFileToObjectTypeCellCompleter(cf)._1.putFinal(Immutable)
//      classFileToObjectTypeCellCompleter(cf)._2.putFinal(Mutable)
//    }
//
//    // All interfaces are by definition immutable
//    val allInterfaces = project.allProjectClassFiles.par.filter(cf => cf.isInterfaceDeclaration).toList
//    allInterfaces.foreach(cf => classFileToObjectTypeCellCompleter(cf)._1.putFinal(Immutable))
//
//    val classHierarchy = project.classHierarchy
//    import classHierarchy.allSubtypes
//    import classHierarchy.rootTypes
//    import classHierarchy.isInterface
//    // All classes that do not have complete superclass information are mutable
//    // due to the lack of knowledge.
//    val typesForWhichItMayBePossibleToComputeTheMutability = allSubtypes(ObjectType.Object, reflexive = true)
//    val unexpectedRootTypes = rootTypes.filter(rt ⇒ (rt ne ObjectType.Object) && !isInterface(rt).isNo)
//    unexpectedRootTypes.map(rt ⇒ allSubtypes(rt, reflexive = true)).flatten.view.
//      filter(ot ⇒ !typesForWhichItMayBePossibleToComputeTheMutability.contains(ot)).
//      foreach(ot ⇒ project.classFile(ot) foreach { cf ⇒
//        classFileToObjectTypeCellCompleter(cf)._1.putFinal(Mutable)
//      })
//
//    // 2. trigger analyses
//    for {
//      classFile <- project.allProjectClassFiles.par
//    } {
//      pool.execute(() => {
//        if (!classFileToObjectTypeCellCompleter(classFile)._1.cell.isComplete)
//          objectImmutabilityAnalysis(project, classFileToObjectTypeCellCompleter, manager, classFile)
//      })
//      pool.execute(() => {
//        if (!classFileToObjectTypeCellCompleter(classFile)._2.cell.isComplete)
//          typeImmutabilityAnalysis(project, classFileToObjectTypeCellCompleter, manager, classFile)
//      })
//    }
//    pool.whileQuiescentResolveDefault
//    pool.shutdown()
//
//    val endTime = System.currentTimeMillis
//
//    val setupTime = middleTime - startTime
//    val analysisTime = endTime - middleTime
//    val combinedTime = endTime - startTime
//
//    /* Fixes the results so the output looks good */
//    val resultClassFiles = project.allProjectClassFiles.par.filter(!allInterfaces.contains(_))
//    val mutableClassFilesInfo = for {
//      cf <- resultClassFiles if (classFileToObjectTypeCellCompleter(cf)._1.cell.getResult() == Mutable)
//    } yield (cf.thisType.toJava + " => " +
//      classFileToObjectTypeCellCompleter(cf)._1.cell.getResult() + "Object => " +
//      classFileToObjectTypeCellCompleter(cf)._2.cell.getResult() + "Type")
//
//    val immutableClassFilesInfo = for {
//      cf <- resultClassFiles if (classFileToObjectTypeCellCompleter(cf)._1.cell.getResult() == Immutable)
//    } yield (cf.thisType.toJava + " => " +
//      classFileToObjectTypeCellCompleter(cf)._1.cell.getResult() + "Object => " +
//      classFileToObjectTypeCellCompleter(cf)._2.cell.getResult() + "Type")
//
//    val conditionallyImmutableClassFilesInfo = for {
//      cf <- resultClassFiles if (classFileToObjectTypeCellCompleter(cf)._1.cell.getResult() == ConditionallyImmutable)
//    } yield (cf.thisType.toJava + " => " +
//      classFileToObjectTypeCellCompleter(cf)._1.cell.getResult() + "Object => " +
//      classFileToObjectTypeCellCompleter(cf)._2.cell.getResult() + "Type")
//
//    val sortedClassFilesInfo = (immutableClassFilesInfo.toList.sorted ++
//      conditionallyImmutableClassFilesInfo.toList.sorted ++ mutableClassFilesInfo.toList.sorted)
//    BasicReport(sortedClassFilesInfo.mkString("\n") +
//      s"\nSETUP TIME: $setupTime" +
//      s"\nANALYIS TIME: $analysisTime" +
//      s"\nCOMBINED TIME: $combinedTime")
//  }
//
//  /**
//   * This function is used for the tests, to not run the external analyses several times.
//   *
//   * @param project
//   * @param manager
//   * @return
//   */
//  def analyzeWithoutClassExtensibilityAndFieldMutabilityAnalysis(
//    project: Project[URL],
//    manager: FPCFAnalysesManager): BasicReport = {
//    // 1. Initialization of key data structures (two cell(completer) per class file)
//    // One for Object Immutability and one for Type Immutability.
//    val pool = new HandlerPool()
//    var classFileToObjectTypeCellCompleter =
//      Map.empty[ClassFile, (CellCompleter[ImmutabilityKey.type, Immutability], CellCompleter[ImmutabilityKey.type, Immutability])]
//
//    // classFileToObjectTypeCellCompleter._1 = ObjectImmutability
//    // classFileToObjectTypeCellCompleter._2 = TypeImmutability
//    val classHierarchy = project.classHierarchy
//    import classHierarchy.allSubtypes
//    import classHierarchy.rootTypes
//    import classHierarchy.isInterface
//    val objectClassFileOption = project.classFile(ObjectType.Object)
//    val allInterfaces = project.allProjectClassFiles.par.filter(cf => cf.isInterfaceDeclaration).toList
//    val typesForWhichItMayBePossibleToComputeTheMutability = allSubtypes(ObjectType.Object, reflexive = true)
//    val unexpectedRootTypes = rootTypes.filter(rt ⇒ (rt ne ObjectType.Object) && !isInterface(rt).isNo)
//    val unexpectedRootTypesCheck = unexpectedRootTypes.map(rt ⇒ allSubtypes(rt, reflexive = true)).flatten.view.
//    filter(ot ⇒ !typesForWhichItMayBePossibleToComputeTheMutability.contains(ot))
//
//
//
//    def unexpectedTypesCheck[K <: Key[V], V](cell: Cell[K, V]) = {
//      unexpectedRootTypesCheck.
//        exists(ot ⇒ project.classFile(ot) exists { cf ⇒
//          classFileToObjectTypeCellCompleter(cf)._1.cell == cell }
//        )
//    }
//    for {
//      classFile <- project.allProjectClassFiles
//    } {
//      val cellCompleter1 = CellCompleter[ImmutabilityKey.type, Immutability](pool, ImmutabilityKey, cell => {
//        if (objectClassFileOption.contains(classFile)
//        || allInterfaces.contains(classFile)) FinalOutcome(Immutable)
//        else
//          if(!cell.isComplete)
//            objectImmutabilityAnalysisWhenNext(project, classFileToObjectTypeCellCompleter, manager, classFile)
//          else
//            NoOutcome
//      })
//      val cellCompleter2 = CellCompleter[ImmutabilityKey.type, Immutability](pool, ImmutabilityKey)
//      classFileToObjectTypeCellCompleter = classFileToObjectTypeCellCompleter + ((classFile, (cellCompleter1, cellCompleter2)))
//    }
//
//    // java.lang.Object is by definition immutable
//
////    objectClassFileOption.foreach { cf =>
////      classFileToObjectTypeCellCompleter(cf)._2.putFinal(Mutable) // Should the TypeImmutability be Mutable?
////    }
//
//    // All interfaces are by definition immutable
//
//    // All classes that do not have complete superclass information are mutable
//    // due to the lack of knowledge.
//
//
//
//    // 2. trigger analyses
//    for {
//      classFile <- project.allProjectClassFiles.par
//    } {
//      pool.awaitResult(classFileToObjectTypeCellCompleter(classFile)._1.cell)
////      pool.awaitResult(classFileToObjectTypeCellCompleter(classFile)._2.cell)
////      pool.execute(() => {
////        if (!classFileToObjectTypeCellCompleter(classFile)._1.cell.isComplete)
////          objectImmutabilityAnalysis(project, classFileToObjectTypeCellCompleter, manager, classFile)
////      })
////      pool.execute(() => {
////        if (!classFileToObjectTypeCellCompleter(classFile)._2.cell.isComplete)
////          typeImmutabilityAnalysis(project, classFileToObjectTypeCellCompleter, manager, classFile)
////      })
//    }
//    pool.whileQuiescentResolveCell
//    pool.shutdown()
//
//    /* Fixes the results so the output looks good */
//    val mutableClassFilesInfo = for {
//      (cf, (objImmutability, typeImmutability)) <- classFileToObjectTypeCellCompleter if (objImmutability.cell.getResult() == Mutable)
//    } yield (cf.thisType.toJava + " => " + objImmutability.cell.getResult() + "Object => " + typeImmutability.cell.getResult() + "Type")
//
//    val immutableClassFilesInfo = for {
//      (cf, (objImmutability, typeImmutability)) <- classFileToObjectTypeCellCompleter if (objImmutability.cell.getResult() == Immutable)
//    } yield (cf.thisType.toJava + " => " + objImmutability.cell.getResult() + "Object => " + typeImmutability.cell.getResult() + "Type")
//
//    val conditionallyImmutableClassFilesInfo = for {
//      (cf, (objImmutability, typeImmutability)) <- classFileToObjectTypeCellCompleter if (objImmutability.cell.getResult() == ConditionallyImmutable)
//    } yield (cf.thisType.toJava + " => " + objImmutability.cell.getResult() + "Object => " + typeImmutability.cell.getResult() + "Type")
//
//    val sortedClassFilesInfo = (immutableClassFilesInfo.toList.sorted ++
//      conditionallyImmutableClassFilesInfo.toList.sorted ++ mutableClassFilesInfo.toList.sorted)
//    BasicReport(sortedClassFilesInfo)
//  }
//
//  /**
//    *  Determines a class files' ObjectImmutability.
//    */
//  def objectImmutabilityAnalysisWhenNext(
//                                  project: Project[URL],
//                                  classFileToObjectTypeCellCompleter: Map[ClassFile, (CellCompleter[ImmutabilityKey.type, Immutability], CellCompleter[ImmutabilityKey.type, Immutability])],
//                                  manager: FPCFAnalysesManager,
//                                  cf: ClassFile): WhenNextOutcome[Immutability] = {
//    val cellCompleter = classFileToObjectTypeCellCompleter(cf)._1
//
//    val classHierarchy = project.classHierarchy
//    val directSuperTypes = classHierarchy.directSupertypes(cf.thisType)
//
//    // Check fields to determine ObjectImmutability
//    val nonFinalInstanceFields = cf.fields.collect { case f if !f.isStatic && !f.isFinal => f }
//
//    if (!nonFinalInstanceFields.isEmpty)
//      return FinalOutcome(Mutable)
//
//    // If the cell hasn't already been completed with an ObjectImmutability, then it is
//    // dependent on FieldMutability and its superclasses
//    if (!cellCompleter.cell.isComplete) {
//      if (cf.fields.exists(f => !f.isStatic && f.fieldType.isArrayType))
//        cellCompleter.putNext(ConditionallyImmutable)
//      else {
//        val fieldTypes: Set[ObjectType] =
//          cf.fields.collect {
//            case f if !f.isStatic && f.fieldType.isObjectType => f.fieldType.asObjectType
//          }.toSet
//
//        val hasUnresolvableDependencies =
//          fieldTypes.exists { t =>
//            project.classFile(t) match {
//              case None => true /* we have an unresolved dependency */
//              case Some(classFile) => false /* do nothing */
//            }
//          }
//
//        if (hasUnresolvableDependencies)
//          cellCompleter.putNext(ConditionallyImmutable)
//        else {
//          val finalInstanceFields = cf.fields.collect { case f if !f.isStatic && f.isFinal => f }
//          finalInstanceFields.foreach { f =>
//            if (f.fieldType.isObjectType) {
//              project.classFile(f.fieldType.asObjectType) match {
//                case Some(classFile) =>
//                  val fieldTypeCell = classFileToObjectTypeCellCompleter(classFile)._2.cell
//                  cellCompleter.cell.whenNext(
//                    fieldTypeCell,
//                    (fieldImm: Immutability, _) => fieldImm match {
//                      case Mutable | ConditionallyImmutable => NextOutcome(ConditionallyImmutable)
//                      case Immutable => NoOutcome
//                    })
//                case None => /* Do nothing */
//              }
//            }
//          }
//        }
//      }
//      // Check with superclass to determine ObjectImmutability
//      val directSuperClasses = directSuperTypes.
//        filter(superType => project.classFile(superType) != None).
//        map(superType => project.classFile(superType).get)
//
//      directSuperClasses foreach { superClass =>
//        cellCompleter.cell.whenNext(
//          classFileToObjectTypeCellCompleter(superClass)._1.cell,
//          (imm: Immutability, _) => imm match {
//            case Immutable => NoOutcome
//            case Mutable => FinalOutcome(imm)
//            case ConditionallyImmutable => NextOutcome(imm)
//          })
//      }
//      NoOutcome // FIXME
//    }
//    else NoOutcome
//  }
//
//
//  /**
//   *  Determines a class files' ObjectImmutability.
//   */
//  def objectImmutabilityAnalysis(
//    project: Project[URL],
//    classFileToObjectTypeCellCompleter: Map[ClassFile, (CellCompleter[ImmutabilityKey.type, Immutability], CellCompleter[ImmutabilityKey.type, Immutability])],
//    manager: FPCFAnalysesManager,
//    cf: ClassFile): Unit = {
//    val cellCompleter = classFileToObjectTypeCellCompleter(cf)._1
//
//    val classHierarchy = project.classHierarchy
//    val directSuperTypes = classHierarchy.directSupertypes(cf.thisType)
//
//    // Check fields to determine ObjectImmutability
//    val nonFinalInstanceFields = cf.fields.collect { case f if !f.isStatic && !f.isFinal => f }
//
//    if (!nonFinalInstanceFields.isEmpty)
//      cellCompleter.putFinal(Mutable)
//
//    // If the cell hasn't already been completed with an ObjectImmutability, then it is
//    // dependent on FieldMutability and its superclasses
//    if (!cellCompleter.cell.isComplete) {
//      if (cf.fields.exists(f => !f.isStatic && f.fieldType.isArrayType))
//        cellCompleter.putNext(ConditionallyImmutable)
//      else {
//        val fieldTypes: Set[ObjectType] =
//          cf.fields.collect {
//            case f if !f.isStatic && f.fieldType.isObjectType => f.fieldType.asObjectType
//          }.toSet
//
//        val hasUnresolvableDependencies =
//          fieldTypes.exists { t =>
//            project.classFile(t) match {
//              case None => true /* we have an unresolved dependency */
//              case Some(classFile) => false /* do nothing */
//            }
//          }
//
//        if (hasUnresolvableDependencies)
//          cellCompleter.putNext(ConditionallyImmutable)
//        else {
//          val finalInstanceFields = cf.fields.collect { case f if !f.isStatic && f.isFinal => f }
//          finalInstanceFields.foreach { f =>
//            if (f.fieldType.isObjectType) {
//              project.classFile(f.fieldType.asObjectType) match {
//                case Some(classFile) =>
//                  val fieldTypeCell = classFileToObjectTypeCellCompleter(classFile)._2.cell
//                  cellCompleter.cell.whenNext(
//                    fieldTypeCell,
//                    (fieldImm: Immutability, _) => fieldImm match {
//                      case Mutable | ConditionallyImmutable => NextOutcome(ConditionallyImmutable)
//                      case Immutable => NoOutcome
//                    })
//                case None => /* Do nothing */
//              }
//            }
//          }
//        }
//      }
//      // Check with superclass to determine ObjectImmutability
//      val directSuperClasses = directSuperTypes.
//        filter(superType => project.classFile(superType) != None).
//        map(superType => project.classFile(superType).get)
//
//      directSuperClasses foreach { superClass =>
//        cellCompleter.cell.whenNext(
//          classFileToObjectTypeCellCompleter(superClass)._1.cell,
//          (imm: Immutability, _) => imm match {
//            case Immutable => NoOutcome
//            case Mutable => FinalOutcome(imm)
//            case ConditionallyImmutable => NextOutcome(imm)
//          })
//      }
//    }
//  }
//
//  /**
//   *  Determines a class files' TypeImmutability.
//   */
//  def typeImmutabilityAnalysis(
//    project: Project[URL],
//    classFileToObjectTypeCellCompleter: Map[ClassFile, (CellCompleter[ImmutabilityKey.type, Immutability], CellCompleter[ImmutabilityKey.type, Immutability])],
//    manager: FPCFAnalysesManager,
//    cf: ClassFile): Unit = {
//    val typeExtensibility = project.get(TypeExtensibilityKey)
//    val cellCompleter = classFileToObjectTypeCellCompleter(cf)._2
//    val isExtensible = typeExtensibility(cf.thisType)
//    if (isExtensible.isYesOrUnknown)
//      cellCompleter.putFinal(Mutable)
//
//    val classHierarchy = project.classHierarchy
//    val directSubtypes = classHierarchy.directSubtypesOf(cf.thisType)
//
//    if (!cellCompleter.cell.isComplete) {
//      // If this class file doesn't have subtypes, then the TypeImmutability is the same as
//      // the ObjectImmutability
//      if (cf.isFinal || directSubtypes.isEmpty) {
//        cellCompleter.cell.whenNext(
//          classFileToObjectTypeCellCompleter(cf)._1.cell,
//          (imm: Immutability, _) => imm match {
//            case Immutable => NoOutcome
//            case Mutable => FinalOutcome(imm)
//            case ConditionallyImmutable => NextOutcome(imm)
//          })
//      } else {
//        val unavailableSubtype = directSubtypes.find(t ⇒ project.classFile(t).isEmpty)
//        if (unavailableSubtype.isDefined)
//          cellCompleter.putFinal(Mutable)
//
//        if (!cellCompleter.cell.isComplete) {
//          // Check subclasses to determine TypeImmutability
//          val directSubclasses = directSubtypes map { subtype ⇒ project.classFile(subtype).get }
//          directSubclasses foreach { subclass =>
//            cellCompleter.cell.whenNext(
//              classFileToObjectTypeCellCompleter(subclass)._2.cell,
//              (imm: Immutability, _) => imm match {
//                case Immutable => NoOutcome
//                case Mutable => FinalOutcome(imm)
//                case ConditionallyImmutable => NextOutcome(imm)
//              })
//          }
//        }
//      }
//    }
//  }
//}
=======
package opal

import java.net.URL

import org.opalj.fpcf._

import scala.collection.JavaConverters._

import scala.concurrent.Await
import scala.concurrent.duration._

import cell._
import org.opalj.br.{ Field, ClassFile, ObjectType }
import org.opalj.br.analyses.{ BasicReport, DefaultOneStepAnalysis, Project, PropertyStoreKey }
import org.opalj.br.analyses.TypeExtensibilityKey
import org.opalj.fpcf.analyses.FieldMutabilityAnalysis
import org.opalj.fpcf.properties.FieldMutability

object ImmutabilityAnalysis extends DefaultOneStepAnalysis {

  override def doAnalyze(
    project: Project[URL],
    parameters: Seq[String] = List.empty,
    isInterrupted: () ⇒ Boolean): BasicReport = {
    // Run ClassExtensibilityAnalysis
    val projectStore = project.get(PropertyStoreKey)
    val manager = project.get(FPCFAnalysesManagerKey)
    //manager.runAll(
    //FieldMutabilityAnalysis
    // REPLACED                ObjectImmutabilityAnalysis
    // REPLACED                TypeImmutabilityAnalysis
    //)

    val startTime = System.currentTimeMillis // Used for measuring execution time

    // 1. Initialization of key data structures (two cell(completer) per class file)
    // One for Object Immutability and one for Type Immutability.
    val pool = new HandlerPool()

    // classFileToObjectTypeCellCompleter._1 = ObjectImmutability
    // classFileToObjectTypeCellCompleter._2 = TypeImmutability
    var classFileToObjectTypeCellCompleter =
      Map.empty[ClassFile, (CellCompleter[ImmutabilityKey.type, Immutability], CellCompleter[ImmutabilityKey.type, Immutability])]
    for {
      classFile <- project.allProjectClassFiles
    } {
      val cellCompleter1 = CellCompleter[ImmutabilityKey.type, Immutability](pool, ImmutabilityKey)
      val cellCompleter2 = CellCompleter[ImmutabilityKey.type, Immutability](pool, ImmutabilityKey)
      classFileToObjectTypeCellCompleter = classFileToObjectTypeCellCompleter + ((classFile, (cellCompleter1, cellCompleter2)))
    }

    val middleTime = System.currentTimeMillis

    // java.lang.Object is by definition immutable
    val objectClassFileOption = project.classFile(ObjectType.Object)
    objectClassFileOption.foreach { cf =>
      classFileToObjectTypeCellCompleter(cf)._1.putFinal(Immutable)
      classFileToObjectTypeCellCompleter(cf)._2.putFinal(Mutable)
    }

    // All interfaces are by definition immutable
    val allInterfaces = project.allProjectClassFiles.par.filter(cf => cf.isInterfaceDeclaration).toList
    allInterfaces.foreach(cf => classFileToObjectTypeCellCompleter(cf)._1.putFinal(Immutable))

    val classHierarchy = project.classHierarchy
    import classHierarchy.allSubtypes
    import classHierarchy.rootTypes
    import classHierarchy.isInterface
    // All classes that do not have complete superclass information are mutable
    // due to the lack of knowledge.
    val typesForWhichItMayBePossibleToComputeTheMutability = allSubtypes(ObjectType.Object, reflexive = true)
    val unexpectedRootTypes = rootTypes.filter(rt ⇒ (rt ne ObjectType.Object) && !isInterface(rt).isNo)
    unexpectedRootTypes.map(rt ⇒ allSubtypes(rt, reflexive = true)).flatten.view.
      filter(ot ⇒ !typesForWhichItMayBePossibleToComputeTheMutability.contains(ot)).
      foreach(ot ⇒ project.classFile(ot) foreach { cf ⇒
        classFileToObjectTypeCellCompleter(cf)._1.putFinal(Mutable)
      })

    // 2. trigger analyses
    for {
      classFile <- project.allProjectClassFiles.par
    } {
      pool.execute(() => {
        if (!classFileToObjectTypeCellCompleter(classFile)._1.cell.isComplete)
          objectImmutabilityAnalysis(project, classFileToObjectTypeCellCompleter, manager, classFile)
      })
      pool.execute(() => {
        if (!classFileToObjectTypeCellCompleter(classFile)._2.cell.isComplete)
          typeImmutabilityAnalysis(project, classFileToObjectTypeCellCompleter, manager, classFile)
      })
    }
    pool.whileQuiescentResolveDefault
    pool.shutdown()

    val endTime = System.currentTimeMillis

    val setupTime = middleTime - startTime
    val analysisTime = endTime - middleTime
    val combinedTime = endTime - startTime

    /* Fixes the results so the output looks good */
    val resultClassFiles = project.allProjectClassFiles.par.filter(!allInterfaces.contains(_))
    val mutableClassFilesInfo = for {
      cf <- resultClassFiles if (classFileToObjectTypeCellCompleter(cf)._1.cell.getResult() == Mutable)
    } yield (cf.thisType.toJava + " => " +
      classFileToObjectTypeCellCompleter(cf)._1.cell.getResult() + "Object => " +
      classFileToObjectTypeCellCompleter(cf)._2.cell.getResult() + "Type")

    val immutableClassFilesInfo = for {
      cf <- resultClassFiles if (classFileToObjectTypeCellCompleter(cf)._1.cell.getResult() == Immutable)
    } yield (cf.thisType.toJava + " => " +
      classFileToObjectTypeCellCompleter(cf)._1.cell.getResult() + "Object => " +
      classFileToObjectTypeCellCompleter(cf)._2.cell.getResult() + "Type")

    val conditionallyImmutableClassFilesInfo = for {
      cf <- resultClassFiles if (classFileToObjectTypeCellCompleter(cf)._1.cell.getResult() == ConditionallyImmutable)
    } yield (cf.thisType.toJava + " => " +
      classFileToObjectTypeCellCompleter(cf)._1.cell.getResult() + "Object => " +
      classFileToObjectTypeCellCompleter(cf)._2.cell.getResult() + "Type")

    val sortedClassFilesInfo = (immutableClassFilesInfo.toList.sorted ++
      conditionallyImmutableClassFilesInfo.toList.sorted ++ mutableClassFilesInfo.toList.sorted)
    BasicReport(sortedClassFilesInfo.mkString("\n") +
      s"\nSETUP TIME: $setupTime" +
      s"\nANALYIS TIME: $analysisTime" +
      s"\nCOMBINED TIME: $combinedTime")
  }

  /**
   * This function is used for the tests, to not run the external analyses several times.
   *
   * @param project
   * @param manager
   * @return
   */
  def analyzeWithoutClassExtensibilityAndFieldMutabilityAnalysis(
    project: Project[URL],
    manager: FPCFAnalysesManager): BasicReport = {
    // 1. Initialization of key data structures (two cell(completer) per class file)
    // One for Object Immutability and one for Type Immutability.
    val pool = new HandlerPool()

    // classFileToObjectTypeCellCompleter._1 = ObjectImmutability
    // classFileToObjectTypeCellCompleter._2 = TypeImmutability
    var classFileToObjectTypeCellCompleter =
      Map.empty[ClassFile, (CellCompleter[ImmutabilityKey.type, Immutability], CellCompleter[ImmutabilityKey.type, Immutability])]
    for {
      classFile <- project.allProjectClassFiles
    } {
      val cellCompleter1 = CellCompleter[ImmutabilityKey.type, Immutability](pool, ImmutabilityKey)
      val cellCompleter2 = CellCompleter[ImmutabilityKey.type, Immutability](pool, ImmutabilityKey)
      classFileToObjectTypeCellCompleter = classFileToObjectTypeCellCompleter + ((classFile, (cellCompleter1, cellCompleter2)))
    }

    // java.lang.Object is by definition immutable
    val objectClassFileOption = project.classFile(ObjectType.Object)
    objectClassFileOption.foreach { cf =>
      classFileToObjectTypeCellCompleter(cf)._1.putFinal(Immutable)
      classFileToObjectTypeCellCompleter(cf)._2.putFinal(Mutable) // Should the TypeImmutability be Mutable?
    }

    // All interfaces are by definition immutable
    val allInterfaces = project.allProjectClassFiles.par.filter(cf => cf.isInterfaceDeclaration).toList
    allInterfaces.foreach(cf => classFileToObjectTypeCellCompleter(cf)._1.putFinal(Immutable))

    val classHierarchy = project.classHierarchy
    import classHierarchy.allSubtypes
    import classHierarchy.rootTypes
    import classHierarchy.isInterface
    // All classes that do not have complete superclass information are mutable
    // due to the lack of knowledge.
    val typesForWhichItMayBePossibleToComputeTheMutability = allSubtypes(ObjectType.Object, reflexive = true)
    val unexpectedRootTypes = rootTypes.filter(rt ⇒ (rt ne ObjectType.Object) && !isInterface(rt).isNo)
    unexpectedRootTypes.map(rt ⇒ allSubtypes(rt, reflexive = true)).flatten.view.
      filter(ot ⇒ !typesForWhichItMayBePossibleToComputeTheMutability.contains(ot)).
      foreach(ot ⇒ project.classFile(ot) foreach { cf ⇒
        classFileToObjectTypeCellCompleter(cf)._1.putFinal(Mutable)
      })

    // 2. trigger analyses
    for {
      classFile <- project.allProjectClassFiles.par
    } {
      pool.execute(() => {
        if (!classFileToObjectTypeCellCompleter(classFile)._1.cell.isComplete)
          objectImmutabilityAnalysis(project, classFileToObjectTypeCellCompleter, manager, classFile)
      })
      pool.execute(() => {
        if (!classFileToObjectTypeCellCompleter(classFile)._2.cell.isComplete)
          typeImmutabilityAnalysis(project, classFileToObjectTypeCellCompleter, manager, classFile)
      })
    }
    pool.whileQuiescentResolveCell
    pool.shutdown()

    /* Fixes the results so the output looks good */
    val mutableClassFilesInfo = for {
      (cf, (objImmutability, typeImmutability)) <- classFileToObjectTypeCellCompleter if (objImmutability.cell.getResult() == Mutable)
    } yield (cf.thisType.toJava + " => " + objImmutability.cell.getResult() + "Object => " + typeImmutability.cell.getResult() + "Type")

    val immutableClassFilesInfo = for {
      (cf, (objImmutability, typeImmutability)) <- classFileToObjectTypeCellCompleter if (objImmutability.cell.getResult() == Immutable)
    } yield (cf.thisType.toJava + " => " + objImmutability.cell.getResult() + "Object => " + typeImmutability.cell.getResult() + "Type")

    val conditionallyImmutableClassFilesInfo = for {
      (cf, (objImmutability, typeImmutability)) <- classFileToObjectTypeCellCompleter if (objImmutability.cell.getResult() == ConditionallyImmutable)
    } yield (cf.thisType.toJava + " => " + objImmutability.cell.getResult() + "Object => " + typeImmutability.cell.getResult() + "Type")

    val sortedClassFilesInfo = (immutableClassFilesInfo.toList.sorted ++
      conditionallyImmutableClassFilesInfo.toList.sorted ++ mutableClassFilesInfo.toList.sorted)
    BasicReport(sortedClassFilesInfo)
  }

  /**
   *  Determines a class files' ObjectImmutability.
   */
  def objectImmutabilityAnalysis(
    project: Project[URL],
    classFileToObjectTypeCellCompleter: Map[ClassFile, (CellCompleter[ImmutabilityKey.type, Immutability], CellCompleter[ImmutabilityKey.type, Immutability])],
    manager: FPCFAnalysesManager,
    cf: ClassFile): Unit = {
    val cellCompleter = classFileToObjectTypeCellCompleter(cf)._1

    val classHierarchy = project.classHierarchy
    val directSuperTypes = classHierarchy.directSupertypes(cf.thisType)

    // Check fields to determine ObjectImmutability
    val nonFinalInstanceFields = cf.fields.collect { case f if !f.isStatic && !f.isFinal => f }

    if (!nonFinalInstanceFields.isEmpty)
      cellCompleter.putFinal(Mutable)

    // If the cell hasn't already been completed with an ObjectImmutability, then it is
    // dependent on FieldMutability and its superclasses
    if (!cellCompleter.cell.isComplete) {
      if (cf.fields.exists(f => !f.isStatic && f.fieldType.isArrayType))
        cellCompleter.putNext(ConditionallyImmutable)
      else {
        val fieldTypes: Set[ObjectType] =
          cf.fields.collect {
            case f if !f.isStatic && f.fieldType.isObjectType => f.fieldType.asObjectType
          }.toSet

        val hasUnresolvableDependencies =
          fieldTypes.exists { t =>
            project.classFile(t) match {
              case None => true /* we have an unresolved dependency */
              case Some(classFile) => false /* do nothing */
            }
          }

        if (hasUnresolvableDependencies)
          cellCompleter.putNext(ConditionallyImmutable)
        else {
          val finalInstanceFields = cf.fields.collect { case f if !f.isStatic && f.isFinal => f }
          finalInstanceFields.foreach { f =>
            if (f.fieldType.isObjectType) {
              project.classFile(f.fieldType.asObjectType) match {
                case Some(classFile) =>
                  val fieldTypeCell = classFileToObjectTypeCellCompleter(classFile)._2.cell
                  cellCompleter.cell.whenNext(
                    fieldTypeCell,
                    (fieldImm: Immutability) => fieldImm match {
                      case Mutable | ConditionallyImmutable => NextOutcome(ConditionallyImmutable)
                      case Immutable => NoOutcome
                    })
                case None => /* Do nothing */
              }
            }
          }
        }
      }
      // Check with superclass to determine ObjectImmutability
      val directSuperClasses = directSuperTypes.
        filter(superType => project.classFile(superType) != None).
        map(superType => project.classFile(superType).get)

      directSuperClasses foreach { superClass =>
        cellCompleter.cell.whenNext(
          classFileToObjectTypeCellCompleter(superClass)._1.cell,
          (imm: Immutability) => imm match {
            case Immutable => NoOutcome
            case Mutable => FinalOutcome(Mutable)
            case ConditionallyImmutable => NextOutcome(ConditionallyImmutable)
          })
      }
    }
  }

  /**
   *  Determines a class files' TypeImmutability.
   */
  def typeImmutabilityAnalysis(
    project: Project[URL],
    classFileToObjectTypeCellCompleter: Map[ClassFile, (CellCompleter[ImmutabilityKey.type, Immutability], CellCompleter[ImmutabilityKey.type, Immutability])],
    manager: FPCFAnalysesManager,
    cf: ClassFile): Unit = {
    val typeExtensibility = project.get(TypeExtensibilityKey)
    val cellCompleter = classFileToObjectTypeCellCompleter(cf)._2
    val isExtensible = typeExtensibility(cf.thisType)
    if (isExtensible.isYesOrUnknown)
      cellCompleter.putFinal(Mutable)

    val classHierarchy = project.classHierarchy
    val directSubtypes = classHierarchy.directSubtypesOf(cf.thisType)

    if (!cellCompleter.cell.isComplete) {
      // If this class file doesn't have subtypes, then the TypeImmutability is the same as
      // the ObjectImmutability
      if (cf.isFinal || directSubtypes.isEmpty) {
        cellCompleter.cell.whenNext(
          classFileToObjectTypeCellCompleter(cf)._1.cell,
          _ match {
            case Immutable => NoOutcome
            case Mutable => FinalOutcome(Mutable)
            case ConditionallyImmutable => NextOutcome(ConditionallyImmutable)
          })
      } else {
        val unavailableSubtype = directSubtypes.find(t ⇒ project.classFile(t).isEmpty)
        if (unavailableSubtype.isDefined)
          cellCompleter.putFinal(Mutable)

        if (!cellCompleter.cell.isComplete) {
          // Check subclasses to determine TypeImmutability
          val directSubclasses = directSubtypes map { subtype ⇒ project.classFile(subtype).get }
          directSubclasses foreach { subclass =>
            cellCompleter.cell.whenNext(
              classFileToObjectTypeCellCompleter(subclass)._2.cell,
              _ match {
                case Immutable => NoOutcome
                case Mutable => FinalOutcome(Mutable)
                case ConditionallyImmutable => NextOutcome(ConditionallyImmutable)
              })
          }
        }
      }
    }
  }
}
>>>>>>> 290fcc35
<|MERGE_RESOLUTION|>--- conflicted
+++ resolved
@@ -1,439 +1,3 @@
-<<<<<<< HEAD
-//package opal
-//
-//import java.net.URL
-//
-//import org.opalj.fpcf._
-//
-//import scala.collection.JavaConverters._
-//import scala.concurrent.Await
-//import scala.concurrent.duration._
-//import cell._
-//import lattice.Key
-//import org.opalj.br.{ClassFile, Field, ObjectType}
-//import org.opalj.br.analyses.{BasicReport, DefaultOneStepAnalysis, Project, PropertyStoreKey}
-//import org.opalj.br.analyses.TypeExtensibilityKey
-//import org.opalj.fpcf.analyses.FieldMutabilityAnalysis
-//import org.opalj.fpcf.properties.FieldMutability
-//
-//object ImmutabilityAnalysis extends DefaultOneStepAnalysis {
-//
-//  override def doAnalyze(
-//    project: Project[URL],
-//    parameters: Seq[String] = List.empty,
-//    isInterrupted: () ⇒ Boolean): BasicReport = {
-//    // Run ClassExtensibilityAnalysis
-//    val projectStore = project.get(PropertyStoreKey)
-//    val manager = project.get(FPCFAnalysesManagerKey)
-//    //manager.runAll(
-//    //FieldMutabilityAnalysis
-//    // REPLACED                ObjectImmutabilityAnalysis
-//    // REPLACED                TypeImmutabilityAnalysis
-//    //)
-//
-//    val startTime = System.currentTimeMillis // Used for measuring execution time
-//
-//    // 1. Initialization of key data structures (two cell(completer) per class file)
-//    // One for Object Immutability and one for Type Immutability.
-//    val pool = new HandlerPool()
-//
-//    // classFileToObjectTypeCellCompleter._1 = ObjectImmutability
-//    // classFileToObjectTypeCellCompleter._2 = TypeImmutability
-//    var classFileToObjectTypeCellCompleter =
-//      Map.empty[ClassFile, (CellCompleter[ImmutabilityKey.type, Immutability], CellCompleter[ImmutabilityKey.type, Immutability])]
-//    for {
-//      classFile <- project.allProjectClassFiles
-//    } {
-//      val cellCompleter1 = CellCompleter[ImmutabilityKey.type, Immutability](pool, ImmutabilityKey)
-//      val cellCompleter2 = CellCompleter[ImmutabilityKey.type, Immutability](pool, ImmutabilityKey)
-//      classFileToObjectTypeCellCompleter = classFileToObjectTypeCellCompleter + ((classFile, (cellCompleter1, cellCompleter2)))
-//    }
-//
-//    val middleTime = System.currentTimeMillis
-//
-//    // java.lang.Object is by definition immutable
-//    val objectClassFileOption = project.classFile(ObjectType.Object)
-//    objectClassFileOption.foreach { cf =>
-//      classFileToObjectTypeCellCompleter(cf)._1.putFinal(Immutable)
-//      classFileToObjectTypeCellCompleter(cf)._2.putFinal(Mutable)
-//    }
-//
-//    // All interfaces are by definition immutable
-//    val allInterfaces = project.allProjectClassFiles.par.filter(cf => cf.isInterfaceDeclaration).toList
-//    allInterfaces.foreach(cf => classFileToObjectTypeCellCompleter(cf)._1.putFinal(Immutable))
-//
-//    val classHierarchy = project.classHierarchy
-//    import classHierarchy.allSubtypes
-//    import classHierarchy.rootTypes
-//    import classHierarchy.isInterface
-//    // All classes that do not have complete superclass information are mutable
-//    // due to the lack of knowledge.
-//    val typesForWhichItMayBePossibleToComputeTheMutability = allSubtypes(ObjectType.Object, reflexive = true)
-//    val unexpectedRootTypes = rootTypes.filter(rt ⇒ (rt ne ObjectType.Object) && !isInterface(rt).isNo)
-//    unexpectedRootTypes.map(rt ⇒ allSubtypes(rt, reflexive = true)).flatten.view.
-//      filter(ot ⇒ !typesForWhichItMayBePossibleToComputeTheMutability.contains(ot)).
-//      foreach(ot ⇒ project.classFile(ot) foreach { cf ⇒
-//        classFileToObjectTypeCellCompleter(cf)._1.putFinal(Mutable)
-//      })
-//
-//    // 2. trigger analyses
-//    for {
-//      classFile <- project.allProjectClassFiles.par
-//    } {
-//      pool.execute(() => {
-//        if (!classFileToObjectTypeCellCompleter(classFile)._1.cell.isComplete)
-//          objectImmutabilityAnalysis(project, classFileToObjectTypeCellCompleter, manager, classFile)
-//      })
-//      pool.execute(() => {
-//        if (!classFileToObjectTypeCellCompleter(classFile)._2.cell.isComplete)
-//          typeImmutabilityAnalysis(project, classFileToObjectTypeCellCompleter, manager, classFile)
-//      })
-//    }
-//    pool.whileQuiescentResolveDefault
-//    pool.shutdown()
-//
-//    val endTime = System.currentTimeMillis
-//
-//    val setupTime = middleTime - startTime
-//    val analysisTime = endTime - middleTime
-//    val combinedTime = endTime - startTime
-//
-//    /* Fixes the results so the output looks good */
-//    val resultClassFiles = project.allProjectClassFiles.par.filter(!allInterfaces.contains(_))
-//    val mutableClassFilesInfo = for {
-//      cf <- resultClassFiles if (classFileToObjectTypeCellCompleter(cf)._1.cell.getResult() == Mutable)
-//    } yield (cf.thisType.toJava + " => " +
-//      classFileToObjectTypeCellCompleter(cf)._1.cell.getResult() + "Object => " +
-//      classFileToObjectTypeCellCompleter(cf)._2.cell.getResult() + "Type")
-//
-//    val immutableClassFilesInfo = for {
-//      cf <- resultClassFiles if (classFileToObjectTypeCellCompleter(cf)._1.cell.getResult() == Immutable)
-//    } yield (cf.thisType.toJava + " => " +
-//      classFileToObjectTypeCellCompleter(cf)._1.cell.getResult() + "Object => " +
-//      classFileToObjectTypeCellCompleter(cf)._2.cell.getResult() + "Type")
-//
-//    val conditionallyImmutableClassFilesInfo = for {
-//      cf <- resultClassFiles if (classFileToObjectTypeCellCompleter(cf)._1.cell.getResult() == ConditionallyImmutable)
-//    } yield (cf.thisType.toJava + " => " +
-//      classFileToObjectTypeCellCompleter(cf)._1.cell.getResult() + "Object => " +
-//      classFileToObjectTypeCellCompleter(cf)._2.cell.getResult() + "Type")
-//
-//    val sortedClassFilesInfo = (immutableClassFilesInfo.toList.sorted ++
-//      conditionallyImmutableClassFilesInfo.toList.sorted ++ mutableClassFilesInfo.toList.sorted)
-//    BasicReport(sortedClassFilesInfo.mkString("\n") +
-//      s"\nSETUP TIME: $setupTime" +
-//      s"\nANALYIS TIME: $analysisTime" +
-//      s"\nCOMBINED TIME: $combinedTime")
-//  }
-//
-//  /**
-//   * This function is used for the tests, to not run the external analyses several times.
-//   *
-//   * @param project
-//   * @param manager
-//   * @return
-//   */
-//  def analyzeWithoutClassExtensibilityAndFieldMutabilityAnalysis(
-//    project: Project[URL],
-//    manager: FPCFAnalysesManager): BasicReport = {
-//    // 1. Initialization of key data structures (two cell(completer) per class file)
-//    // One for Object Immutability and one for Type Immutability.
-//    val pool = new HandlerPool()
-//    var classFileToObjectTypeCellCompleter =
-//      Map.empty[ClassFile, (CellCompleter[ImmutabilityKey.type, Immutability], CellCompleter[ImmutabilityKey.type, Immutability])]
-//
-//    // classFileToObjectTypeCellCompleter._1 = ObjectImmutability
-//    // classFileToObjectTypeCellCompleter._2 = TypeImmutability
-//    val classHierarchy = project.classHierarchy
-//    import classHierarchy.allSubtypes
-//    import classHierarchy.rootTypes
-//    import classHierarchy.isInterface
-//    val objectClassFileOption = project.classFile(ObjectType.Object)
-//    val allInterfaces = project.allProjectClassFiles.par.filter(cf => cf.isInterfaceDeclaration).toList
-//    val typesForWhichItMayBePossibleToComputeTheMutability = allSubtypes(ObjectType.Object, reflexive = true)
-//    val unexpectedRootTypes = rootTypes.filter(rt ⇒ (rt ne ObjectType.Object) && !isInterface(rt).isNo)
-//    val unexpectedRootTypesCheck = unexpectedRootTypes.map(rt ⇒ allSubtypes(rt, reflexive = true)).flatten.view.
-//    filter(ot ⇒ !typesForWhichItMayBePossibleToComputeTheMutability.contains(ot))
-//
-//
-//
-//    def unexpectedTypesCheck[K <: Key[V], V](cell: Cell[K, V]) = {
-//      unexpectedRootTypesCheck.
-//        exists(ot ⇒ project.classFile(ot) exists { cf ⇒
-//          classFileToObjectTypeCellCompleter(cf)._1.cell == cell }
-//        )
-//    }
-//    for {
-//      classFile <- project.allProjectClassFiles
-//    } {
-//      val cellCompleter1 = CellCompleter[ImmutabilityKey.type, Immutability](pool, ImmutabilityKey, cell => {
-//        if (objectClassFileOption.contains(classFile)
-//        || allInterfaces.contains(classFile)) FinalOutcome(Immutable)
-//        else
-//          if(!cell.isComplete)
-//            objectImmutabilityAnalysisWhenNext(project, classFileToObjectTypeCellCompleter, manager, classFile)
-//          else
-//            NoOutcome
-//      })
-//      val cellCompleter2 = CellCompleter[ImmutabilityKey.type, Immutability](pool, ImmutabilityKey)
-//      classFileToObjectTypeCellCompleter = classFileToObjectTypeCellCompleter + ((classFile, (cellCompleter1, cellCompleter2)))
-//    }
-//
-//    // java.lang.Object is by definition immutable
-//
-////    objectClassFileOption.foreach { cf =>
-////      classFileToObjectTypeCellCompleter(cf)._2.putFinal(Mutable) // Should the TypeImmutability be Mutable?
-////    }
-//
-//    // All interfaces are by definition immutable
-//
-//    // All classes that do not have complete superclass information are mutable
-//    // due to the lack of knowledge.
-//
-//
-//
-//    // 2. trigger analyses
-//    for {
-//      classFile <- project.allProjectClassFiles.par
-//    } {
-//      pool.awaitResult(classFileToObjectTypeCellCompleter(classFile)._1.cell)
-////      pool.awaitResult(classFileToObjectTypeCellCompleter(classFile)._2.cell)
-////      pool.execute(() => {
-////        if (!classFileToObjectTypeCellCompleter(classFile)._1.cell.isComplete)
-////          objectImmutabilityAnalysis(project, classFileToObjectTypeCellCompleter, manager, classFile)
-////      })
-////      pool.execute(() => {
-////        if (!classFileToObjectTypeCellCompleter(classFile)._2.cell.isComplete)
-////          typeImmutabilityAnalysis(project, classFileToObjectTypeCellCompleter, manager, classFile)
-////      })
-//    }
-//    pool.whileQuiescentResolveCell
-//    pool.shutdown()
-//
-//    /* Fixes the results so the output looks good */
-//    val mutableClassFilesInfo = for {
-//      (cf, (objImmutability, typeImmutability)) <- classFileToObjectTypeCellCompleter if (objImmutability.cell.getResult() == Mutable)
-//    } yield (cf.thisType.toJava + " => " + objImmutability.cell.getResult() + "Object => " + typeImmutability.cell.getResult() + "Type")
-//
-//    val immutableClassFilesInfo = for {
-//      (cf, (objImmutability, typeImmutability)) <- classFileToObjectTypeCellCompleter if (objImmutability.cell.getResult() == Immutable)
-//    } yield (cf.thisType.toJava + " => " + objImmutability.cell.getResult() + "Object => " + typeImmutability.cell.getResult() + "Type")
-//
-//    val conditionallyImmutableClassFilesInfo = for {
-//      (cf, (objImmutability, typeImmutability)) <- classFileToObjectTypeCellCompleter if (objImmutability.cell.getResult() == ConditionallyImmutable)
-//    } yield (cf.thisType.toJava + " => " + objImmutability.cell.getResult() + "Object => " + typeImmutability.cell.getResult() + "Type")
-//
-//    val sortedClassFilesInfo = (immutableClassFilesInfo.toList.sorted ++
-//      conditionallyImmutableClassFilesInfo.toList.sorted ++ mutableClassFilesInfo.toList.sorted)
-//    BasicReport(sortedClassFilesInfo)
-//  }
-//
-//  /**
-//    *  Determines a class files' ObjectImmutability.
-//    */
-//  def objectImmutabilityAnalysisWhenNext(
-//                                  project: Project[URL],
-//                                  classFileToObjectTypeCellCompleter: Map[ClassFile, (CellCompleter[ImmutabilityKey.type, Immutability], CellCompleter[ImmutabilityKey.type, Immutability])],
-//                                  manager: FPCFAnalysesManager,
-//                                  cf: ClassFile): WhenNextOutcome[Immutability] = {
-//    val cellCompleter = classFileToObjectTypeCellCompleter(cf)._1
-//
-//    val classHierarchy = project.classHierarchy
-//    val directSuperTypes = classHierarchy.directSupertypes(cf.thisType)
-//
-//    // Check fields to determine ObjectImmutability
-//    val nonFinalInstanceFields = cf.fields.collect { case f if !f.isStatic && !f.isFinal => f }
-//
-//    if (!nonFinalInstanceFields.isEmpty)
-//      return FinalOutcome(Mutable)
-//
-//    // If the cell hasn't already been completed with an ObjectImmutability, then it is
-//    // dependent on FieldMutability and its superclasses
-//    if (!cellCompleter.cell.isComplete) {
-//      if (cf.fields.exists(f => !f.isStatic && f.fieldType.isArrayType))
-//        cellCompleter.putNext(ConditionallyImmutable)
-//      else {
-//        val fieldTypes: Set[ObjectType] =
-//          cf.fields.collect {
-//            case f if !f.isStatic && f.fieldType.isObjectType => f.fieldType.asObjectType
-//          }.toSet
-//
-//        val hasUnresolvableDependencies =
-//          fieldTypes.exists { t =>
-//            project.classFile(t) match {
-//              case None => true /* we have an unresolved dependency */
-//              case Some(classFile) => false /* do nothing */
-//            }
-//          }
-//
-//        if (hasUnresolvableDependencies)
-//          cellCompleter.putNext(ConditionallyImmutable)
-//        else {
-//          val finalInstanceFields = cf.fields.collect { case f if !f.isStatic && f.isFinal => f }
-//          finalInstanceFields.foreach { f =>
-//            if (f.fieldType.isObjectType) {
-//              project.classFile(f.fieldType.asObjectType) match {
-//                case Some(classFile) =>
-//                  val fieldTypeCell = classFileToObjectTypeCellCompleter(classFile)._2.cell
-//                  cellCompleter.cell.whenNext(
-//                    fieldTypeCell,
-//                    (fieldImm: Immutability, _) => fieldImm match {
-//                      case Mutable | ConditionallyImmutable => NextOutcome(ConditionallyImmutable)
-//                      case Immutable => NoOutcome
-//                    })
-//                case None => /* Do nothing */
-//              }
-//            }
-//          }
-//        }
-//      }
-//      // Check with superclass to determine ObjectImmutability
-//      val directSuperClasses = directSuperTypes.
-//        filter(superType => project.classFile(superType) != None).
-//        map(superType => project.classFile(superType).get)
-//
-//      directSuperClasses foreach { superClass =>
-//        cellCompleter.cell.whenNext(
-//          classFileToObjectTypeCellCompleter(superClass)._1.cell,
-//          (imm: Immutability, _) => imm match {
-//            case Immutable => NoOutcome
-//            case Mutable => FinalOutcome(imm)
-//            case ConditionallyImmutable => NextOutcome(imm)
-//          })
-//      }
-//      NoOutcome // FIXME
-//    }
-//    else NoOutcome
-//  }
-//
-//
-//  /**
-//   *  Determines a class files' ObjectImmutability.
-//   */
-//  def objectImmutabilityAnalysis(
-//    project: Project[URL],
-//    classFileToObjectTypeCellCompleter: Map[ClassFile, (CellCompleter[ImmutabilityKey.type, Immutability], CellCompleter[ImmutabilityKey.type, Immutability])],
-//    manager: FPCFAnalysesManager,
-//    cf: ClassFile): Unit = {
-//    val cellCompleter = classFileToObjectTypeCellCompleter(cf)._1
-//
-//    val classHierarchy = project.classHierarchy
-//    val directSuperTypes = classHierarchy.directSupertypes(cf.thisType)
-//
-//    // Check fields to determine ObjectImmutability
-//    val nonFinalInstanceFields = cf.fields.collect { case f if !f.isStatic && !f.isFinal => f }
-//
-//    if (!nonFinalInstanceFields.isEmpty)
-//      cellCompleter.putFinal(Mutable)
-//
-//    // If the cell hasn't already been completed with an ObjectImmutability, then it is
-//    // dependent on FieldMutability and its superclasses
-//    if (!cellCompleter.cell.isComplete) {
-//      if (cf.fields.exists(f => !f.isStatic && f.fieldType.isArrayType))
-//        cellCompleter.putNext(ConditionallyImmutable)
-//      else {
-//        val fieldTypes: Set[ObjectType] =
-//          cf.fields.collect {
-//            case f if !f.isStatic && f.fieldType.isObjectType => f.fieldType.asObjectType
-//          }.toSet
-//
-//        val hasUnresolvableDependencies =
-//          fieldTypes.exists { t =>
-//            project.classFile(t) match {
-//              case None => true /* we have an unresolved dependency */
-//              case Some(classFile) => false /* do nothing */
-//            }
-//          }
-//
-//        if (hasUnresolvableDependencies)
-//          cellCompleter.putNext(ConditionallyImmutable)
-//        else {
-//          val finalInstanceFields = cf.fields.collect { case f if !f.isStatic && f.isFinal => f }
-//          finalInstanceFields.foreach { f =>
-//            if (f.fieldType.isObjectType) {
-//              project.classFile(f.fieldType.asObjectType) match {
-//                case Some(classFile) =>
-//                  val fieldTypeCell = classFileToObjectTypeCellCompleter(classFile)._2.cell
-//                  cellCompleter.cell.whenNext(
-//                    fieldTypeCell,
-//                    (fieldImm: Immutability, _) => fieldImm match {
-//                      case Mutable | ConditionallyImmutable => NextOutcome(ConditionallyImmutable)
-//                      case Immutable => NoOutcome
-//                    })
-//                case None => /* Do nothing */
-//              }
-//            }
-//          }
-//        }
-//      }
-//      // Check with superclass to determine ObjectImmutability
-//      val directSuperClasses = directSuperTypes.
-//        filter(superType => project.classFile(superType) != None).
-//        map(superType => project.classFile(superType).get)
-//
-//      directSuperClasses foreach { superClass =>
-//        cellCompleter.cell.whenNext(
-//          classFileToObjectTypeCellCompleter(superClass)._1.cell,
-//          (imm: Immutability, _) => imm match {
-//            case Immutable => NoOutcome
-//            case Mutable => FinalOutcome(imm)
-//            case ConditionallyImmutable => NextOutcome(imm)
-//          })
-//      }
-//    }
-//  }
-//
-//  /**
-//   *  Determines a class files' TypeImmutability.
-//   */
-//  def typeImmutabilityAnalysis(
-//    project: Project[URL],
-//    classFileToObjectTypeCellCompleter: Map[ClassFile, (CellCompleter[ImmutabilityKey.type, Immutability], CellCompleter[ImmutabilityKey.type, Immutability])],
-//    manager: FPCFAnalysesManager,
-//    cf: ClassFile): Unit = {
-//    val typeExtensibility = project.get(TypeExtensibilityKey)
-//    val cellCompleter = classFileToObjectTypeCellCompleter(cf)._2
-//    val isExtensible = typeExtensibility(cf.thisType)
-//    if (isExtensible.isYesOrUnknown)
-//      cellCompleter.putFinal(Mutable)
-//
-//    val classHierarchy = project.classHierarchy
-//    val directSubtypes = classHierarchy.directSubtypesOf(cf.thisType)
-//
-//    if (!cellCompleter.cell.isComplete) {
-//      // If this class file doesn't have subtypes, then the TypeImmutability is the same as
-//      // the ObjectImmutability
-//      if (cf.isFinal || directSubtypes.isEmpty) {
-//        cellCompleter.cell.whenNext(
-//          classFileToObjectTypeCellCompleter(cf)._1.cell,
-//          (imm: Immutability, _) => imm match {
-//            case Immutable => NoOutcome
-//            case Mutable => FinalOutcome(imm)
-//            case ConditionallyImmutable => NextOutcome(imm)
-//          })
-//      } else {
-//        val unavailableSubtype = directSubtypes.find(t ⇒ project.classFile(t).isEmpty)
-//        if (unavailableSubtype.isDefined)
-//          cellCompleter.putFinal(Mutable)
-//
-//        if (!cellCompleter.cell.isComplete) {
-//          // Check subclasses to determine TypeImmutability
-//          val directSubclasses = directSubtypes map { subtype ⇒ project.classFile(subtype).get }
-//          directSubclasses foreach { subclass =>
-//            cellCompleter.cell.whenNext(
-//              classFileToObjectTypeCellCompleter(subclass)._2.cell,
-//              (imm: Immutability, _) => imm match {
-//                case Immutable => NoOutcome
-//                case Mutable => FinalOutcome(imm)
-//                case ConditionallyImmutable => NextOutcome(imm)
-//              })
-//          }
-//        }
-//      }
-//    }
-//  }
-//}
-=======
 package opal
 
 import java.net.URL
@@ -772,5 +336,4 @@
       }
     }
   }
-}
->>>>>>> 290fcc35
+}