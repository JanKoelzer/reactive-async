--- conflicted
+++ resolved
@@ -3,19 +3,13 @@
 import java.net.URL
 
 import scala.collection.JavaConverters._
+
 import scala.concurrent.Await
 import scala.concurrent.duration._
 import cell._
-<<<<<<< HEAD
-import lattice.Key
 import org.opalj.Success
 import org.opalj.br.{ ClassFile, Method, MethodWithBody, PC }
 import org.opalj.br.analyses.{ BasicReport, DefaultOneStepAnalysis, Project }
-=======
-import org.opalj.Success
-import org.opalj.br.{ClassFile, Method, MethodWithBody, PC}
-import org.opalj.br.analyses.{BasicReport, DefaultOneStepAnalysis, Project}
->>>>>>> 290fcc35
 import org.opalj.br.instructions.GETFIELD
 import org.opalj.br.instructions.GETSTATIC
 import org.opalj.br.instructions.PUTFIELD
@@ -57,6 +51,7 @@
     project: Project[URL],
     parameters: Seq[String] = List.empty,
     isInterrupted: () ⇒ Boolean): BasicReport = {
+
     val startTime = System.currentTimeMillis // Used for measuring execution time
     // 1. Initialization of key data structures (one cell(completer) per method)
     val pool = new HandlerPool()
@@ -83,7 +78,7 @@
 //      pool.execute(() => analyze(project, methodToCell, classFile, method))
 //      pool.triggerExecution(methodToCell(method))
       pool.createCell[PurityKey.type, Purity](PurityKey, () => NoOutcome)
-        .whenNext(methodToCell(method), (_, _) => NoOutcome)
+        .whenNext(methodToCell(method), _ => NoOutcome)
     }
     val fut = pool.quiescentResolveCell
     Await.ready(fut, 30.minutes)
@@ -115,7 +110,7 @@
       project: Project[URL],
       methodToCell: Map[Method, Cell[PurityKey.type, Purity]],
       classFile: ClassFile,
-      method: Method): WhenNextOutcome[Purity] = {
+      method: Method): Outcome[Purity] = {
     import project.nonVirtualCall
 
     val cellCompleter = methodToCell(method)
@@ -172,7 +167,7 @@
 
                 val targetCell = methodToCell(callee)
                 hasDependencies = true
-                cellCompleter.whenNext(targetCell, (p: Purity, isFinal: Boolean) => if (isFinal && p == Impure) FinalOutcome(Impure) else NoOutcome)
+                cellCompleter.whenNext(targetCell, p => if ( /* TODO Use whenComplete?*/p == Impure) FinalOutcome(Impure) else NoOutcome)
 
               case _ /* Empty or Failure */ ⇒
 
@@ -282,11 +277,7 @@
 
                 val targetCellCompleter = methodToCellCompleter(callee)
                 hasDependencies = true
-<<<<<<< HEAD
-                cellCompleter.cell.whenNext(targetCellCompleter.cell, (p: Purity, isFinal: Boolean) => if (isFinal && p == Impure) FinalOutcome(Impure) else NoOutcome)
-=======
                 cellCompleter.cell.whenComplete(targetCellCompleter.cell, p => if (p == Impure) FinalOutcome(Impure) else NoOutcome)
->>>>>>> 290fcc35
 
               case _ /* Empty or Failure */ ⇒
 
