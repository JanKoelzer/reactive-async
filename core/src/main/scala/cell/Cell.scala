package cell

import java.util.concurrent.atomic.AtomicReference
import java.util.concurrent.{ CountDownLatch, ExecutionException }

import scala.annotation.tailrec
import scala.util.{ Failure, Success, Try }
import lattice.{ DefaultKey, Key, Updater, NotMonotonicException, PartialOrderingWithBottom }

trait Cell[K <: Key[V], V] {
  private[cell] val completer: CellCompleter[K, V]

  def key: K

  /**
   * Returns the current value of `this` `Cell`.
   *
   * Note that this method may return non-deterministic values. To ensure
   * deterministic executions use the quiescence API of class `HandlerPool`.
   */
  def getResult(): V

  /** Start computations associated with this cell. */
  def trigger(): Unit

  def isComplete: Boolean

  /**
   * Adds a dependency on some `other` cell, if such dependency does not exist yet.
   *
   * Example:
   * {{{
   *   whenComplete(cell, {                   // when `cell` is completed
   *     case Impure => FinalOutcome(Impure)  // if the final value of `cell` is `Impure`, `this` cell is completed with value `Impure`
   *     case _ => NoOutcome
   *   })
   * }}}
   *
   * @param other  Cell that `this` Cell depends on.
   * @param valueCallback  Callback that receives the final value of `other` and returns an `Outcome` for `this` cell.
   * @return Returns true, iff the dependency was registered successfully.
   */
  def whenComplete(other: Cell[K, V], valueCallback: V => Outcome[V]): Boolean
  def whenCompleteSequential(other: Cell[K, V], valueCallback: V => Outcome[V]): Boolean

  /**
   * Adds a dependency on some `other` cell, if such dependency does not exist yet.
   *
   * Example:
   * {{{
   *   whenNext(cell, {                       // when the next value is put into `cell`
   *     case Impure => FinalOutcome(Impure)  // if the next value of `cell` is `Impure`, `this` cell is completed with value `Impure`
   *     case _ => NoOutcome
   *   })
   * }}}
   *
   * @param other  Cell that `this` Cell depends on.
   * @param valueCallback  Callback that receives the new value of `other` and returns an `Outcome` for `this` cell.
   * @return Returns true, iff the dependency was registered successfully.
   */
  def whenNext(other: Cell[K, V], valueCallback: V => Outcome[V]): Boolean
  def whenNextSequential(other: Cell[K, V], valueCallback: V => Outcome[V]): Boolean

  /**
   * Adds a dependency on some `other` cell.
   *
   * Example:
   * {{{
   *   when(cell, (x, isFinal) => x match { // when the next value or final value is put into `cell`
   *     case (_, Impure) => FinalOutcome(Impure)  // if the next value of `cell` is `Impure`, `this` cell is completed with value `Impure`
   *     case (true, Pure) => FinalOutcome(Pure)// if the final value of `cell` is `Pure`, `this` cell is completed with `Pure`.
   *     case _ => NoOutcome
   *   })
   * }}}
   *
   * @param other  Cell that `this` Cell depends on.
   * @param valueCallback  Callback that receives the new value of `other` and returns an `Outcome` for `this` cell.
   * @return Returns true, iff the dependency was registered successfully.
   */
<<<<<<< HEAD
  def when(other: Cell[K, V], valueCallback: (V, Boolean) => Outcome[V]): Unit
  def whenSequential(other: Cell[K, V], valueCallback: (V, Boolean) => Outcome[V]): Unit
=======
  def when(other: Cell[K, V], valueCallback: (V, Boolean) => Outcome[V]): Boolean
  def whenSequential(other: Cell[K, V], valueCallback: (V, Boolean) => Outcome[V]): Boolean
>>>>>>> fea43e5e

  def zipFinal(that: Cell[K, V]): Cell[DefaultKey[(V, V)], (V, V)]

  // internal API

  // Schedules execution of `callback` when next intermediate result is available.
  private[cell] def onNext[U](callback: Try[V] => U): Unit //(implicit context: ExecutionContext): Unit

  // Schedules execution of `callback` when completed with final result.
  private[cell] def onComplete[U](callback: Try[V] => U): Unit

  // Only used in tests.
  private[cell] def waitUntilNoDeps(): Unit

  // Only used in tests.
  private[cell] def waitUntilNoNextDeps(): Unit

  private[cell] def tasksActive(): Boolean
  private[cell] def setTasksActive(): Boolean

  private[cell] def numTotalDependencies: Int
  private[cell] def numNextDependencies: Int
  private[cell] def numCompleteDependencies: Int

  private[cell] def numNextCallbacks: Int
  private[cell] def numCompleteCallbacks: Int

  private[cell] def addCompleteCallback(callback: CompleteCallbackRunnable[K, V], cell: Cell[K, V]): Unit
  private[cell] def addNextCallback(callback: NextCallbackRunnable[K, V], cell: Cell[K, V]): Unit

  private[cell] def resolveWithValue(value: V): Unit
  def cellDependencies: Seq[Cell[K, V]]
  def totalCellDependencies: Seq[Cell[K, V]]
  def isIndependent(): Boolean

  def removeCompleteCallbacks(cell: Cell[K, V]): Unit
  def removeNextCallbacks(cell: Cell[K, V]): Unit

  def isADependee(): Boolean
  private[cell] def removeAllCallbacks(cell: Cell[K, V]): Unit
  private[cell] def removeAllCallbacks(cells: Seq[Cell[K, V]]): Unit
  def dependsOn(cell: Cell[K, V]): Boolean
}

object Cell {

  def completed[V](result: V)(implicit updater: Updater[V], pool: HandlerPool): Cell[DefaultKey[V], V] = {
    val completer = CellCompleter.completed(result)(updater, pool)
    completer.cell
  }

  def sequence[K <: Key[V], V](in: List[Cell[K, V]])(implicit pool: HandlerPool): Cell[DefaultKey[List[V]], List[V]] = {
    implicit val updater: Updater[List[V]] = Updater.partialOrderingToUpdater(PartialOrderingWithBottom.trivial[List[V]])
    val completer =
      CellCompleter[DefaultKey[List[V]], List[V]](new DefaultKey[List[V]])
    in match {
      case List(c) =>
        c.onComplete {
          case Success(x) =>
            completer.putFinal(List(x))
          case f @ Failure(_) =>
            completer.tryComplete(f.asInstanceOf[Failure[List[V]]])
        }
      case c :: cs =>
        val fst = in.head
        fst.onComplete {
          case Success(x) =>
            val tailCell = sequence(in.tail)
            tailCell.onComplete {
              case Success(xs) =>
                completer.putFinal(x :: xs)
              case f @ Failure(_) =>
                completer.tryComplete(f)
            }
          case f @ Failure(_) =>
            completer.tryComplete(f.asInstanceOf[Failure[List[V]]])
        }
    }
    completer.cell
  }

}

/* State of a cell that is not yet completed.
 *
 * This is not a case class, since it is important that equality is by-reference.
 *
 * @param res       current intermediate result (optional)
 * @param deps      dependencies on other cells
 * @param callbacks list of registered call-back runnables
 */
private class State[K <: Key[V], V](
  val res: V,
  val tasksActive: Boolean,
  val completeDeps: Set[Cell[K, V]],
  val completeCallbacks: Map[Cell[K, V], List[CompleteCallbackRunnable[K, V]]],
  val nextDeps: Set[Cell[K, V]],
  val nextCallbacks: Map[Cell[K, V], List[NextCallbackRunnable[K, V]]])

private object State {
  def empty[K <: Key[V], V](updater: Updater[V]): State[K, V] =
    new State[K, V](updater.bottom, false, Set(), Map(), Set(), Map())
}

private class CellImpl[K <: Key[V], V](pool: HandlerPool, val key: K, updater: Updater[V], val init: (Cell[K, V]) => Outcome[V]) extends Cell[K, V] with CellCompleter[K, V] {

  override val completer: CellCompleter[K, V] = this.asInstanceOf[CellCompleter[K, V]]

  implicit val ctx = pool

  private val nodepslatch = new CountDownLatch(1)
  private val nonextdepslatch = new CountDownLatch(1)

  /* Contains a value either of type
   * (a) `Try[V]`      for the final result, or
   * (b) `State[K,V]`  for an incomplete state.
   *
   * Assumes that dependencies need to be kept until a final result is known.
   */
  private val state = new AtomicReference[AnyRef](State.empty[K, V](updater))

  // `CellCompleter` and corresponding `Cell` are the same run-time object.
  override def cell: Cell[K, V] = this

  override def getResult(): V = state.get() match {
    case finalRes: Try[V] =>
      finalRes match {
        case Success(result) => result
        case Failure(err) => throw new IllegalStateException(err)
      }
    case raw: State[K, V] => raw.res
  }

  override def trigger(): Unit = {
    pool.triggerExecution(this)
  }

  override def isComplete: Boolean = state.get match {
    case _: Try[_] => true
    case _ => false
  }

  override def putFinal(x: V): Unit = {
    val res = tryComplete(Success(x))
    if (!res)
      throw new IllegalStateException("Cell already completed.")
  }

  override def putNext(x: V): Unit = {
    val res = tryNewState(x)
    if (!res)
      throw new IllegalStateException("Cell already completed.")
  }

  override def put(x: V, isFinal: Boolean): Unit = {
    if (isFinal) putFinal(x)
    else putNext(x)
  }

  def zipFinal(that: Cell[K, V]): Cell[DefaultKey[(V, V)], (V, V)] = {
    implicit val theUpdater: Updater[V] = updater
    val completer =
      CellCompleter[DefaultKey[(V, V)], (V, V)](new DefaultKey[(V, V)])(Updater.pair(updater), pool)
    this.onComplete {
      case Success(x) =>
        that.onComplete {
          case Success(y) =>
            completer.putFinal((x, y))
          case f @ Failure(_) =>
            completer.tryComplete(f.asInstanceOf[Try[(V, V)]])
        }
      case f @ Failure(_) =>
        completer.tryComplete(f.asInstanceOf[Try[(V, V)]])
    }
    completer.cell
  }

  private[this] def currentState(): State[K, V] =
    state.get() match {
      case finalRes: Try[_] => // completed with final result
        null
      case pre: State[_, _] => // not completed
        pre.asInstanceOf[State[K, V]]
    }

  override private[cell] def numCompleteDependencies: Int = {
    val current = currentState()
    if (current == null) 0
    else current.completeDeps.size
  }

  override private[cell] def numNextDependencies: Int = {
    val current = currentState()
    if (current == null) 0
    else current.nextDeps.size
  }

  override private[cell] def numTotalDependencies: Int = {
    val current = currentState()
    if (current == null) 0
    else (current.completeDeps ++ current.nextDeps).size
  }

  override def cellDependencies: Seq[Cell[K, V]] = {
    state.get() match {
      case finalRes: Try[_] => // completed with final result
        Seq[Cell[K, V]]()
      case pre: State[_, _] => // not completed
        val current = pre.asInstanceOf[State[K, V]]
        current.completeDeps.toSeq
    }
  }

  override def totalCellDependencies: Seq[Cell[K, V]] = {
    state.get() match {
      case finalRes: Try[_] => // completed with final result
        Seq[Cell[K, V]]()
      case pre: State[_, _] => // not completed
        val current = pre.asInstanceOf[State[K, V]]
        (current.completeDeps ++ current.nextDeps).toSeq
    }
  }

  override def isIndependent(): Boolean = {
    state.get() match {
      case finalRes: Try[_] => // completed with final result
        true
      case pre: State[_, _] => // not completed
        val current = pre.asInstanceOf[State[K, V]]
        current.completeDeps.isEmpty && current.nextDeps.isEmpty
    }
  }

  override def numNextCallbacks: Int = {
    state.get() match {
      case finalRes: Try[_] => // completed with final result
        0
      case pre: State[_, _] => // not completed
        val current = pre.asInstanceOf[State[K, V]]
        current.nextCallbacks.values.size
    }
  }

  override def numCompleteCallbacks: Int = {
    state.get() match {
      case finalRes: Try[_] => // completed with final result
        0
      case pre: State[_, _] => // not completed
        val current = pre.asInstanceOf[State[K, V]]
        current.completeCallbacks.values.size
    }
  }

  override private[cell] def resolveWithValue(value: V): Unit = {
    this.putFinal(value)
  }

  override def when(other: Cell[K, V], valueCallback: (V, Boolean) => Outcome[V]): Boolean = {
    this.whenNext(other, valueCallback(_, false)) && this.whenComplete(other, valueCallback(_, true))
  }

  override def whenSequential(other: Cell[K, V], valueCallback: (V, Boolean) => Outcome[V]): Boolean = {
    this.whenNextSequential(other, valueCallback(_, false)) && this.whenCompleteSequential(other, valueCallback(_, true))
  }

<<<<<<< HEAD
  override def whenSequential(other: Cell[K, V], valueCallback: (V, Boolean) => Outcome[V]): Unit = {
    this.whenNextSequential(other, valueCallback(_, false))
    this.whenCompleteSequential(other, valueCallback(_, true))
  }

  override def whenNext(other: Cell[K, V], valueCallback: V => Outcome[V]): Unit = {
=======
  override def whenNext(other: Cell[K, V], valueCallback: V => Outcome[V]): Boolean = {
>>>>>>> fea43e5e
    this.whenNext(other, valueCallback, sequential = false)
  }

  override def whenNextSequential(other: Cell[K, V], valueCallback: V => Outcome[V]): Boolean = {
    this.whenNext(other, valueCallback, sequential = true)
  }

  @tailrec
  private def whenNext(other: Cell[K, V], valueCallback: V => Outcome[V], sequential: Boolean): Boolean = state.get() match {
    case finalRes: Try[_] => // completed with final result
      // do not add dependency
      // in fact, do nothing
      false

    case raw: State[_, _] => // not completed
      val current = raw.asInstanceOf[State[K, V]]

      if (current.nextDeps.contains(other))
        // Do not register a dependency on the same cell twice
        false
      else {
        val newDep: NextDepRunnable[K, V] =
          if (sequential) new NextSequentialDepRunnable(pool, this, other, valueCallback)
          else new NextConcurrentDepRunnable(pool, this, other, valueCallback)

        val newState = new State(current.res, current.tasksActive, current.completeDeps, current.completeCallbacks, current.nextDeps + other, current.nextCallbacks)

        if (state.compareAndSet(current, newState)) {
          other.addNextCallback(newDep, this)
          pool.triggerExecution(other)
          true
        } else {
          whenNext(other, valueCallback, sequential)
        }
      }
  }

  override def whenComplete(other: Cell[K, V], valueCallback: V => Outcome[V]): Boolean = {
    this.whenComplete(other, valueCallback, false)
  }

  override def whenCompleteSequential(other: Cell[K, V], valueCallback: V => Outcome[V]): Boolean = {
    this.whenComplete(other, valueCallback, true)
  }

<<<<<<< HEAD
  private def whenComplete(other: Cell[K, V], valueCallback: V => Outcome[V], sequential: Boolean): Unit = {
    var success = false
    while (!success) {
      state.get() match {
        case finalRes: Try[_] => // completed with final result
          // do not add dependency
          // in fact, do nothing
          success = true

        case raw: State[_, _] => // not completed
          val newDep: CompleteDepRunnable[K, V] =
            if (sequential) new CompleteSequentialDepRunnable(pool, this, other, valueCallback)
            else new CompleteConcurrentDepRunnable(pool, this, other, valueCallback)

          val current = raw.asInstanceOf[State[K, V]]
          val depRegistered =
            if (current.completeDeps.contains(other)) true
            else {
              val newState = new State(current.res, current.tasksActive, current.completeDeps + other, current.completeCallbacks, current.nextDeps, current.nextCallbacks)
              state.compareAndSet(current, newState)
            }
          if (depRegistered) {
            success = true
            other.addCompleteCallback(newDep, this)
            pool.triggerExecution(other)
          }
=======
  @tailrec
  private def whenComplete(other: Cell[K, V], valueCallback: V => Outcome[V], sequential: Boolean): Boolean = state.get() match {
    case finalRes: Try[_] => // completed with final result
      // do not add dependency
      // in fact, do nothing
      false

    case raw: State[_, _] => // not completed
      val current = raw.asInstanceOf[State[K, V]]

      if (current.completeDeps.contains(other))
        // Do not register a dependency on the same cell twice
        false
      else {
        val newDep: CompleteDepRunnable[K, V] =
          if (sequential) new CompleteSequentialDepRunnable(pool, this, other, valueCallback)
          else new CompleteConcurrentDepRunnable(pool, this, other, valueCallback)
        val newState = new State(current.res, current.tasksActive, current.completeDeps + other, current.completeCallbacks, current.nextDeps, current.nextCallbacks)

        if (state.compareAndSet(current, newState)) {
          other.addCompleteCallback(newDep, this)
          pool.triggerExecution(other)
          true
        } else {
          whenComplete(other, valueCallback, sequential)
        }
>>>>>>> fea43e5e
      }
  }

  override private[cell] def addCompleteCallback(callback: CompleteCallbackRunnable[K, V], cell: Cell[K, V]): Unit = {
    dispatchOrAddCallback(callback)
  }

  override private[cell] def addNextCallback(callback: NextCallbackRunnable[K, V], cell: Cell[K, V]): Unit = {
    dispatchOrAddNextCallback(callback)
  }

  /**
   * Called by 'putNext' and 'putFinal'. It will try to join the current state
   * with the new value by using the given updater and return the new value.
   * If 'current == v' then it will return 'v'.
   */
  private def tryJoin(current: V, next: V): V = {
    updater.update(current, next)
  }

  /**
   * Called by 'putNext' which will try creating a new state with some new value
   * and then set the new state. The function returns 'true' if it succeeds, 'false'
   * if it fails.
   */
  @tailrec
  private[cell] final def tryNewState(value: V): Boolean = {
    state.get() match {
      case finalRes: Try[_] => // completed with final result already
        try {
          val finalResult = finalRes.asInstanceOf[Try[V]].get
          val newVal = tryJoin(finalResult, value)
          val res = finalRes == Success(newVal)
          res
        } catch {
          case _: NotMonotonicException[_] => false
        }
      case raw: State[_, _] => // not completed
        val current = raw.asInstanceOf[State[K, V]]
        val newVal = tryJoin(current.res, value)
        if (current.res != newVal) {
          val newState = new State(newVal, current.tasksActive, current.completeDeps, current.completeCallbacks, current.nextDeps, current.nextCallbacks)
          if (!state.compareAndSet(current, newState)) {
            tryNewState(value)
          } else {
            // CAS was successful, so there was a point in time where `newVal` was in the cell
            current.nextCallbacks.values.foreach { callbacks =>
              callbacks.foreach(callback => callback.execute())
            }
            true
          }
        } else true
    }
  }

  /**
   * Called by `tryComplete` to store the resolved value and get the current state
   *  or `null` if it is already completed.
   */
  // TODO: take care of compressing root (as in impl.Promise.DefaultPromise)
  @tailrec
  private def tryCompleteAndGetState(v: Try[V]): AnyRef = {
    state.get() match {
      case current: State[_, _] =>
        val currentState = current.asInstanceOf[State[K, V]]
        val newVal = Success(tryJoin(currentState.res, v.get))
        if (state.compareAndSet(current, newVal))
          (currentState, newVal)
        else
          tryCompleteAndGetState(v)

      case finalRes: Try[_] => finalRes
    }
  }

  override def tryComplete(value: Try[V]): Boolean = {
    val resolved: Try[V] = resolveTry(value)

    // the only call to `tryCompleteAndGetState`
    val res = tryCompleteAndGetState(resolved) match {
      case finalRes: Try[_] => // was already complete
        val res = finalRes == value // FIXME: should compare to joined value
        res

      case (pre: State[K, V], newVal: Try[V]) =>
        val nextCallbacks = pre.nextCallbacks
        val completeCallbacks = pre.completeCallbacks

        if (nextCallbacks.nonEmpty)
          nextCallbacks.values.foreach { callbacks =>
            callbacks.foreach(callback => callback.execute())
          }
        if (completeCallbacks.nonEmpty)
          completeCallbacks.values.foreach { callbacks =>
            callbacks.foreach(callback => callback.execute())
          }

        val depsCells = pre.completeDeps
        val nextDepsCells = pre.nextDeps

        if (depsCells.nonEmpty)
          depsCells.foreach(_.removeCompleteCallbacks(this))
        if (nextDepsCells.nonEmpty)
          nextDepsCells.foreach(_.removeNextCallbacks(this))

        true
    }
    if (res) {
      pool.deregister(this)
    }
    res
  }

  @tailrec
  override private[cell] final def removeDep(cell: Cell[K, V]): Unit = {
    state.get() match {
      case pre: State[_, _] =>
        val current = pre.asInstanceOf[State[K, V]]
        val newDeps = current.completeDeps - cell

        val newState = new State(current.res, current.tasksActive, newDeps, current.completeCallbacks, current.nextDeps, current.nextCallbacks)
        if (!state.compareAndSet(current, newState))
          removeDep(cell)
        else if (newDeps.isEmpty)
          nodepslatch.countDown()

      case _ => /* do nothing */
    }
  }

  @tailrec
  override private[cell] final def removeNextDep(cell: Cell[K, V]): Unit = {
    state.get() match {
      case pre: State[_, _] =>
        val current = pre.asInstanceOf[State[K, V]]
        val newNextDeps = current.nextDeps - cell

        val newState = new State(current.res, current.tasksActive, current.completeDeps, current.completeCallbacks, newNextDeps, current.nextCallbacks)
        if (!state.compareAndSet(current, newState))
          removeNextDep(cell)
        else if (newNextDeps.isEmpty)
          nonextdepslatch.countDown()

      case _ => /* do nothing */
    }
  }

  @tailrec
  override final def removeCompleteCallbacks(cell: Cell[K, V]): Unit = {
    state.get() match {
      case pre: State[_, _] =>
        val current = pre.asInstanceOf[State[K, V]]
        val newCompleteCallbacks = current.completeCallbacks - cell

        val newState = new State(current.res, current.tasksActive, current.completeDeps, newCompleteCallbacks, current.nextDeps, current.nextCallbacks)
        if (!state.compareAndSet(current, newState))
          removeCompleteCallbacks(cell)
      case _ => /* do nothing */
    }
  }

  @tailrec
  override final def removeNextCallbacks(cell: Cell[K, V]): Unit = {
    state.get() match {
      case pre: State[_, _] =>
        val current = pre.asInstanceOf[State[K, V]]
        val newNextCallbacks = current.nextCallbacks - cell

        val newState = new State(current.res, current.tasksActive, current.completeDeps, current.completeCallbacks, current.nextDeps, newNextCallbacks)
        if (!state.compareAndSet(current, newState))
          removeNextCallbacks(cell)
      case _ => /* do nothing */
    }
  }

  @tailrec
  override private[cell] final def removeAllCallbacks(cell: Cell[K, V]): Unit = {
    state.get() match {
      case pre: State[_, _] =>
        val current = pre.asInstanceOf[State[K, V]]
        val newNextCallbacks = current.nextCallbacks - cell
        val newCompleteCallbacks = current.completeCallbacks - cell

        val newState = new State(current.res, current.tasksActive, current.completeDeps, newCompleteCallbacks, current.nextDeps, newNextCallbacks)
        if (!state.compareAndSet(current, newState))
          removeAllCallbacks(cell)
      case _ => /* do nothing */
    }
  }

  @tailrec
  override private[cell] final def removeAllCallbacks(cells: Seq[Cell[K, V]]): Unit = {
    state.get() match {
      case pre: State[_, _] =>
        val current = pre.asInstanceOf[State[K, V]]
        val newNextCallbacks = current.nextCallbacks -- cells
        val newCompleteCallbacks = current.completeCallbacks -- cells

        val newState = new State(current.res, current.tasksActive, current.completeDeps, newCompleteCallbacks, current.nextDeps, newNextCallbacks)
        if (!state.compareAndSet(current, newState))
          removeAllCallbacks(cells)
      case _ => /* do nothing */
    }
  }

  override private[cell] def waitUntilNoDeps(): Unit = {
    nodepslatch.await()
  }

  override private[cell] def waitUntilNoNextDeps(): Unit = {
    nonextdepslatch.await()
  }

  override private[cell] def tasksActive() = state.get() match {
    case _: Try[_] => false
    case s: State[_, _] => s.tasksActive
  }

  /**
   * Mark this cell as "running".
   *
   * @return Returns true, iff the cell's status changed (i.e. it had not been running before).
   */
  @tailrec
  override private[cell] final def setTasksActive(): Boolean = state.get() match {
    case pre: State[_, _] =>
      if (pre.tasksActive)
        false
      else {
        val current = pre.asInstanceOf[State[K, V]]
        val newState = new State(current.res, true, current.completeDeps, current.completeCallbacks, current.nextDeps, current.nextCallbacks)
        if (!state.compareAndSet(current, newState)) setTasksActive()
        else !pre.tasksActive
      }
    case _ => false
  }

  // Schedules execution of `callback` when next intermediate result is available.
  override private[cell] def onNext[U](callback: Try[V] => U): Unit = {
    val runnable = new NextConcurrentCallbackRunnable[K, V](pool, null, this, callback) // NULL indicates that no cell is waiting for this callback.
    dispatchOrAddNextCallback(runnable)
  }

  // Schedules execution of `callback` when completed with final result.
  override def onComplete[U](callback: Try[V] => U): Unit = {
    val runnable = new CompleteConcurrentCallbackRunnable[K, V](pool, null, this, callback) // NULL indicates that no cell is waiting for this callback.
    dispatchOrAddCallback(runnable)
  }

  /**
   * Tries to add the callback, if already completed, it dispatches the callback to be executed.
   *  Used by `onComplete()` to add callbacks to a promise and by `link()` to transfer callbacks
   *  to the root promise when linking two promises together.
   */
  @tailrec
  private def dispatchOrAddCallback(runnable: CompleteCallbackRunnable[K, V]): Unit = {
    state.get() match {
      case r: Try[_] => runnable.execute()
      // case _: DefaultPromise[_] => compressedRoot().dispatchOrAddCallback(runnable)
      case pre: State[_, _] =>
        // assemble new state
        val current = pre.asInstanceOf[State[K, V]]
        val newState = current.completeCallbacks.contains(runnable.dependentCell) match {
          case true => new State(current.res, current.tasksActive, current.completeDeps, current.completeCallbacks + (runnable.dependentCell -> (runnable :: current.completeCallbacks(runnable.dependentCell))), current.nextDeps, current.nextCallbacks)
          case false => new State(current.res, current.tasksActive, current.completeDeps, current.completeCallbacks + (runnable.dependentCell -> List(runnable)), current.nextDeps, current.nextCallbacks)
        }
        if (!state.compareAndSet(pre, newState)) dispatchOrAddCallback(runnable)
    }
  }

  /**
   * Tries to add the callback, if already completed, it dispatches the callback to be executed.
   *  Used by `onNext()` to add callbacks to a promise and by `link()` to transfer callbacks
   *  to the root promise when linking two promises together.
   */
  @tailrec
  private def dispatchOrAddNextCallback(runnable: NextCallbackRunnable[K, V]): Unit = {
    state.get() match {
      case r: Try[V] => runnable.execute()
      /* Cell is completed, do nothing emit an onNext callback */
      // case _: DefaultPromise[_] => compressedRoot().dispatchOrAddCallback(runnable)
      case pre: State[_, _] =>
        // assemble new state
        val current = pre.asInstanceOf[State[K, V]]
        val newState = current.nextCallbacks.contains(runnable.dependentCell) match {
          case true => new State(current.res, current.tasksActive, current.completeDeps, current.completeCallbacks, current.nextDeps, current.nextCallbacks + (runnable.dependentCell -> (runnable :: current.nextCallbacks(runnable.dependentCell))))
          case false => new State(current.res, current.tasksActive, current.completeDeps, current.completeCallbacks, current.nextDeps, current.nextCallbacks + (runnable.dependentCell -> List(runnable)))
        }
        if (!state.compareAndSet(pre, newState)) dispatchOrAddNextCallback(runnable)
        else if (current.res != updater.bottom) runnable.execute()
    }
  }

  // copied from object `impl.Promise`
  private def resolveTry[T](source: Try[T]): Try[T] = source match {
    case Failure(t) => resolver(t)
    case _ => source
  }

  // copied from object `impl.Promise`
  private def resolver[T](throwable: Throwable): Try[T] = throwable match {
    case t: scala.runtime.NonLocalReturnControl[_] => Success(t.value.asInstanceOf[T])
    case t: scala.util.control.ControlThrowable => Failure(new ExecutionException("Boxed ControlThrowable", t))
    case t: InterruptedException => Failure(new ExecutionException("Boxed InterruptedException", t))
    case e: Error => Failure(new ExecutionException("Boxed Error", e))
    case t => Failure(t)
  }

  /**
   * Checks if this cell is a dependee of some other cells. This is true if some cells called
   * whenNext[Sequential / Complete](thisCell, f)
   * @return True if some cells depends on this one, false otherwise
   */
  override def isADependee(): Boolean = {
    numCompleteCallbacks > 0 || numNextCallbacks > 0
  }

  /**
   * Checks if this cell depends on a given cell.
   * @param cell The dependee cell
   * @return true if this cell depends on cell. False otherwise
   */
  override def dependsOn(cell: Cell[K, V]): Boolean = {
    state.get() match {
      case finalRes: Try[_] => // completed with final result
        false

      case raw: State[_, _] => // not completed
        val current = raw.asInstanceOf[State[K, V]]
        current.nextDeps.contains(cell) || current.completeDeps.contains(cell)
    }
  }

}<|MERGE_RESOLUTION|>--- conflicted
+++ resolved
@@ -77,13 +77,8 @@
    * @param valueCallback  Callback that receives the new value of `other` and returns an `Outcome` for `this` cell.
    * @return Returns true, iff the dependency was registered successfully.
    */
-<<<<<<< HEAD
-  def when(other: Cell[K, V], valueCallback: (V, Boolean) => Outcome[V]): Unit
-  def whenSequential(other: Cell[K, V], valueCallback: (V, Boolean) => Outcome[V]): Unit
-=======
   def when(other: Cell[K, V], valueCallback: (V, Boolean) => Outcome[V]): Boolean
   def whenSequential(other: Cell[K, V], valueCallback: (V, Boolean) => Outcome[V]): Boolean
->>>>>>> fea43e5e
 
   def zipFinal(that: Cell[K, V]): Cell[DefaultKey[(V, V)], (V, V)]
 
@@ -349,16 +344,7 @@
     this.whenNextSequential(other, valueCallback(_, false)) && this.whenCompleteSequential(other, valueCallback(_, true))
   }
 
-<<<<<<< HEAD
-  override def whenSequential(other: Cell[K, V], valueCallback: (V, Boolean) => Outcome[V]): Unit = {
-    this.whenNextSequential(other, valueCallback(_, false))
-    this.whenCompleteSequential(other, valueCallback(_, true))
-  }
-
-  override def whenNext(other: Cell[K, V], valueCallback: V => Outcome[V]): Unit = {
-=======
   override def whenNext(other: Cell[K, V], valueCallback: V => Outcome[V]): Boolean = {
->>>>>>> fea43e5e
     this.whenNext(other, valueCallback, sequential = false)
   }
 
@@ -404,34 +390,6 @@
     this.whenComplete(other, valueCallback, true)
   }
 
-<<<<<<< HEAD
-  private def whenComplete(other: Cell[K, V], valueCallback: V => Outcome[V], sequential: Boolean): Unit = {
-    var success = false
-    while (!success) {
-      state.get() match {
-        case finalRes: Try[_] => // completed with final result
-          // do not add dependency
-          // in fact, do nothing
-          success = true
-
-        case raw: State[_, _] => // not completed
-          val newDep: CompleteDepRunnable[K, V] =
-            if (sequential) new CompleteSequentialDepRunnable(pool, this, other, valueCallback)
-            else new CompleteConcurrentDepRunnable(pool, this, other, valueCallback)
-
-          val current = raw.asInstanceOf[State[K, V]]
-          val depRegistered =
-            if (current.completeDeps.contains(other)) true
-            else {
-              val newState = new State(current.res, current.tasksActive, current.completeDeps + other, current.completeCallbacks, current.nextDeps, current.nextCallbacks)
-              state.compareAndSet(current, newState)
-            }
-          if (depRegistered) {
-            success = true
-            other.addCompleteCallback(newDep, this)
-            pool.triggerExecution(other)
-          }
-=======
   @tailrec
   private def whenComplete(other: Cell[K, V], valueCallback: V => Outcome[V], sequential: Boolean): Boolean = state.get() match {
     case finalRes: Try[_] => // completed with final result
@@ -458,7 +416,6 @@
         } else {
           whenComplete(other, valueCallback, sequential)
         }
->>>>>>> fea43e5e
       }
   }
 
