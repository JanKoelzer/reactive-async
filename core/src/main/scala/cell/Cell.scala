--- conflicted
+++ resolved
@@ -12,6 +12,7 @@
 import lattice.{ Lattice, LatticeViolationException, Key, DefaultKey }
 
 trait Cell[K <: Key[V], V] {
+
   def key: K
 
   /**
@@ -28,17 +29,6 @@
    * Adds a dependency on some `other` cell.
    *
    * Example:
-<<<<<<< HEAD
-   *   whenNext(cell, x => !x, _ => Impure)
-   *                                   // if a preliminary result is put in `cell` using
-   *                                   // `putNext`, `putFinal` or `put` and the predicate is true (meaning `cell`
-   *                                   // is impure), `this`cell can receive next intermediate
-   *                                   // result with constant `Impure`
-   *
-   * @param other  Cell that `this` Cell depends on.
-   * @param valueCallback  Callback, that returns the early result value. It receives the new value of `other` and a boolean value to indicate, if this value is final.
-   */
-=======
    *   whenComplete(cell,                     // if `cell` is completed
    *     case Impure => FinalOutcome(Impure)  // if `cell` is impure `this` cell can be completed with constant `Impure`
    *     case _ => NoOutome)
@@ -62,11 +52,8 @@
    * @param valueCallback  Callback that retrieves the new value of `other` and returns an Outcome for `this` cell.
    */
   def whenNext(other: Cell[K, V], valueCallback: V => Outcome[V]): Unit
->>>>>>> 290fcc35
-
-  def whenNext(other: Cell[K, V], valueCallback: (V, Boolean) => WhenNextOutcome[V]): Unit
-
-  //  def zipFinal(that: Cell[K, V]): Cell[DefaultKey[(V, V)], (V, V)]
+
+  def zipFinal(that: Cell[K, V]): Cell[DefaultKey[(V, V)], (V, V)]
 
   /**
    * Registers a call-back function to be invoked when quiescence is reached, but `this` cell has not been
@@ -77,23 +64,27 @@
   // internal API
 
   // Schedules execution of `callback` when next intermediate result is available.
-  def onNext[U](callback: (Try[V], Boolean) => U): Unit //(implicit context: ExecutionContext): Unit
+  def onNext[U](callback: Try[V] => U): Unit //(implicit context: ExecutionContext): Unit
 
   // Schedules execution of `callback` when completed with final result.
   def onComplete[U](callback: Try[V] => U): Unit
 
   def waitUntilNoDeps(): Unit
-
-  private[cell] def numDependencies: Int
+  def waitUntilNoNextDeps(): Unit
+
+  private[cell] def numTotalDependencies: Int
+  private[cell] def numNextDependencies: Int
+  private[cell] def numCompleteDependencies: Int
 
   private[cell] def numNextCallbacks: Int
   private[cell] def numCompleteCallbacks: Int
 
-  private[cell] def addCompleteCallback[U](callback: Try[V] => U, cell: Cell[K, V]): Unit
-  private[cell] def addNextCallback[U](callback: (Try[V], Boolean) => U, cell: Cell[K, V]): Unit
+  private[cell] def addCallback[U](callback: Try[V] => U, cell: Cell[K, V]): Unit
+  private[cell] def addNextCallback[U](callback: Try[V] => U, cell: Cell[K, V]): Unit
 
   private[cell] def resolveWithValue(value: V): Unit
   private[cell] def cellDependencies: Seq[Cell[K, V]]
+  private[cell] def totalCellDependencies: Seq[Cell[K, V]]
 
   private[cell] def removeCompleteCallbacks(cell: Cell[K, V]): Unit
   private[cell] def removeNextCallbacks(cell: Cell[K, V]): Unit
@@ -106,7 +97,7 @@
     completer.cell
   }
 
-  /*def sequence[K <: Key[V], V](in: List[Cell[K, V]])(implicit pool: HandlerPool): Cell[DefaultKey[List[V]], List[V]] = {
+  def sequence[K <: Key[V], V](in: List[Cell[K, V]])(implicit pool: HandlerPool): Cell[DefaultKey[List[V]], List[V]] = {
     implicit val lattice: Lattice[List[V]] = Lattice.trivial[List[V]]
     val completer =
       CellCompleter[DefaultKey[List[V]], List[V]](pool, new DefaultKey[List[V]])
@@ -134,7 +125,7 @@
         }
     }
     completer.cell
-  }*/
+  }
 
 }
 
@@ -144,25 +135,24 @@
  *
  * @param res       current intermediate result (optional)
  * @param deps      dependencies on other cells
- * @param completeCallbacks list of registered call-back runnables
+ * @param callbacks list of registered call-back runnables
  */
 private class State[K <: Key[V], V](
   val res: V,
-  val completeCallbacks: Map[Cell[K, V], List[CompleteCallbackRunnable[K, V]]],
-  val deps: Map[Cell[K, V], List[NextDepRunnable[K, V]]],
+  val deps: Map[Cell[K, V], List[CompleteDepRunnable[K, V]]],
+  val callbacks: Map[Cell[K, V], List[CompleteCallbackRunnable[K, V]]],
+  val nextDeps: Map[Cell[K, V], List[NextDepRunnable[K, V]]],
   val nextCallbacks: Map[Cell[K, V], List[NextCallbackRunnable[K, V]]])
 
 private object State {
   def empty[K <: Key[V], V](lattice: Lattice[V]): State[K, V] =
-    new State[K, V](lattice.empty, Map(), Map(), Map())
+    new State[K, V](lattice.empty, Map(), Map(), Map(), Map())
 }
 
-class CellImpl[K <: Key[V], V](
-  pool: HandlerPool,
-  val key: K, lattice: Lattice[V],
-  val init: () => WhenNextOutcome[V]) extends Cell[K, V] with CellCompleter[K, V] {
-
-  private val noDepsLatch = new CountDownLatch(1)
+class CellImpl[K <: Key[V], V](pool: HandlerPool, val key: K, lattice: Lattice[V]) extends Cell[K, V] with CellCompleter[K, V] {
+
+  private val nodepslatch = new CountDownLatch(1)
+  private val nonextdepslatch = new CountDownLatch(1)
 
   /* Contains a value either of type
    * (a) `Try[V]`      for the final result, or
@@ -206,23 +196,23 @@
     else putNext(x)
   }
 
-  //  def zipFinal(that: Cell[K, V]): Cell[DefaultKey[(V, V)], (V, V)] = {
-  //    implicit val theLattice: Lattice[V] = lattice
-  //    val completer =
-  //      CellCompleter[DefaultKey[(V, V)], (V, V)](pool, new DefaultKey[(V, V)])
-  //    this.onComplete {
-  //      case Success(x) =>
-  //        that.onComplete {
-  //          case Success(y) =>
-  //            completer.putFinal((x, y))
-  //          case f @ Failure(_) =>
-  //            completer.tryComplete(f.asInstanceOf[Try[(V, V)]])
-  //        }
-  //      case f @ Failure(_) =>
-  //        completer.tryComplete(f.asInstanceOf[Try[(V, V)]])
-  //    }
-  //    completer.cell
-  //  }
+  def zipFinal(that: Cell[K, V]): Cell[DefaultKey[(V, V)], (V, V)] = {
+    implicit val theLattice: Lattice[V] = lattice
+    val completer =
+      CellCompleter[DefaultKey[(V, V)], (V, V)](pool, new DefaultKey[(V, V)])
+    this.onComplete {
+      case Success(x) =>
+        that.onComplete {
+          case Success(y) =>
+            completer.putFinal((x, y))
+          case f @ Failure(_) =>
+            completer.tryComplete(f.asInstanceOf[Try[(V, V)]])
+        }
+      case f @ Failure(_) =>
+        completer.tryComplete(f.asInstanceOf[Try[(V, V)]])
+    }
+    completer.cell
+  }
 
   private[this] def currentState(): State[K, V] =
     state.get() match {
@@ -232,12 +222,24 @@
         pre.asInstanceOf[State[K, V]]
     }
 
-  override def numDependencies: Int = {
+  override def numCompleteDependencies: Int = {
     val current = currentState()
     if (current == null) 0
     else current.deps.values.flatten.size
   }
 
+  override def numNextDependencies: Int = {
+    val current = currentState()
+    if (current == null) 0
+    else current.nextDeps.values.flatten.size
+  }
+
+  override def numTotalDependencies: Int = {
+    val current = currentState()
+    if (current == null) 0
+    (current.deps.values.flatten ++ current.nextDeps.values.flatten).size
+  }
+
   override private[cell] def cellDependencies: Seq[Cell[K, V]] = {
     state.get() match {
       case finalRes: Try[_] => // completed with final result
@@ -248,6 +250,16 @@
     }
   }
 
+  override private[cell] def totalCellDependencies: Seq[Cell[K, V]] = {
+    state.get() match {
+      case finalRes: Try[_] => // completed with final result
+        Seq[Cell[K, V]]()
+      case pre: State[_, _] => // not completed
+        val current = pre.asInstanceOf[State[K, V]]
+        current.deps.keys.toSeq ++ current.nextDeps.keys.toSeq
+    }
+  }
+
   override def numNextCallbacks: Int = {
     state.get() match {
       case finalRes: Try[_] => // completed with final result
@@ -263,7 +275,7 @@
         0
       case pre: State[_, _] => // not completed
         val current = pre.asInstanceOf[State[K, V]]
-        current.completeCallbacks.values.size
+        current.callbacks.values.size
     }
   }
 
@@ -283,11 +295,7 @@
    *  The thereby introduced dependency is removed when `this` cell
    *  is completed (either prior or after an invocation of `whenNext`).
    */
-<<<<<<< HEAD
-  override def whenNext(other: Cell[K, V], valueCallback: (V, Boolean) => WhenNextOutcome[V]): Unit = {
-=======
   override def whenNext(other: Cell[K, V], valueCallback: V => Outcome[V]): Unit = {
->>>>>>> 290fcc35
     var success = false
     while (!success) {
       state.get() match {
@@ -301,22 +309,17 @@
           // TODO: it looks like `newDep` is wrapped into a CallbackRunnable by `onComplete` -> bad
 
           val current = raw.asInstanceOf[State[K, V]]
-          val newState = current.deps.contains(other) match {
-            case true => new State(current.res, current.completeCallbacks, current.deps + (other -> (newDep :: current.deps(other))), current.nextCallbacks)
-            case false => new State(current.res, current.completeCallbacks, current.deps + (other -> List(newDep)), current.nextCallbacks)
+          val newState = current.nextDeps.contains(other) match {
+            case true => new State(current.res, current.deps, current.callbacks, current.nextDeps + (other -> (newDep :: current.nextDeps(other))), current.nextCallbacks)
+            case false => new State(current.res, current.deps, current.callbacks, current.nextDeps + (other -> List(newDep)), current.nextCallbacks)
           }
           if (state.compareAndSet(current, newState)) {
             success = true
             other.addNextCallback(newDep, this)
-            pool.triggerExecution(other)
           }
       }
     }
   }
-<<<<<<< HEAD
-
-  override private[cell] def addCompleteCallback[U](callback: Try[V] => U, cell: Cell[K, V]): Unit = {
-=======
   /**
    * Adds dependency on `other` cell: when `other` cell is completed, evaluate `pred`
    *  with the result of `other`. If this evaluation yields true, complete `this` cell
@@ -346,12 +349,11 @@
   }
 
   override private[cell] def addCallback[U](callback: Try[V] => U, cell: Cell[K, V]): Unit = {
->>>>>>> 290fcc35
     val runnable = new CompleteCallbackRunnable[K, V](pool, callback, cell)
-    dispatchOrAddCompleteCallback(runnable)
-  }
-
-  override private[cell] def addNextCallback[U](callback: (Try[V], Boolean) => U, cell: Cell[K, V]): Unit = {
+    dispatchOrAddCallback(runnable)
+  }
+
+  override private[cell] def addNextCallback[U](callback: Try[V] => U, cell: Cell[K, V]): Unit = {
     val runnable = new NextCallbackRunnable[K, V](pool, callback, cell)
     dispatchOrAddNextCallback(runnable)
   }
@@ -389,19 +391,14 @@
         val current = raw.asInstanceOf[State[K, V]]
         val newVal = tryJoin(current.res, value)
         if (current.res != newVal) {
-          val newState = new State(newVal, current.completeCallbacks, current.deps, current.nextCallbacks)
+          val newState = new State(newVal, current.deps, current.callbacks, current.nextDeps, current.nextCallbacks)
           if (!state.compareAndSet(current, newState)) {
             tryNewState(value)
           } else {
-            // CAS was successful, so there was a point in time where `newVal` was in the cell. `newVal` has not been final, as it has been set via `putNext`.
-            current.nextCallbacks
-              .foreach {
-                case (cell, callbacks) =>
-                  if (pool.isAwaited(cell))
-                    callbacks.foreach(callback => callback.executeWithValue(Success(newVal), isFinal = false))
-                  else
-                    callbacks.foreach(callback => pool.schedule(cell, () => callback.executeWithValue(Success(newVal), isFinal = false)))
-              }
+            // CAS was successful, so there was a point in time where `newVal` was in the cell
+            current.nextCallbacks.values.foreach { callbacks =>
+              callbacks.foreach(callback => callback.executeWithValue(Success(newVal)))
+            }
             true
           }
         } else true
@@ -439,23 +436,29 @@
 
       case (pre: State[K, V], newVal: Try[V]) =>
         val depsCells = pre.deps.keys
-
-        pre.completeCallbacks.foreach {
-          case (cell, callbacks) =>
-            if (pool.isAwaited(cell))
-              callbacks.foreach(callback => callback.executeWithValue(newVal))
-            else callbacks.foreach(callback => pool.schedule(cell, () => callback.executeWithValue(newVal)))
-        }
-        pre.nextCallbacks.foreach {
-          case (cell, callbacks) =>
-            if (pool.isAwaited(cell))
-              callbacks.foreach(callback => callback.executeWithValue(newVal, true))
-            else
-              callbacks.foreach(callback => pool.schedule(cell, () => callback.executeWithValue(newVal, true)))
+        val nextDepsCells = pre.nextDeps.keys
+        if (pre.callbacks.isEmpty) {
+          pre.nextCallbacks.values.foreach { callbacks =>
+            callbacks.foreach(callback => callback.executeWithValue(newVal))
+          }
+        } else {
+          // onNext callbacks with these cells should not be triggered, because they have
+          // onComplete callbacks which are triggered instead.
+          pre.callbacks.values.foreach { callbacks =>
+            callbacks.foreach(callback => callback.executeWithValue(newVal))
+          }
+          pre.nextCallbacks.values.foreach { callbacks =>
+            callbacks.foreach { callback =>
+              if (!pre.callbacks.contains(callback.dependee))
+                callback.executeWithValue(newVal)
+            }
+          }
         }
 
         if (depsCells.nonEmpty)
-          depsCells.foreach(_.removeNextCallbacks(this))
+          depsCells.foreach(_.removeCompleteCallbacks(this))
+        if (nextDepsCells.nonEmpty)
+          nextDepsCells.foreach(_.removeNextCallbacks(this))
 
         true
     }
@@ -472,11 +475,28 @@
         val current = pre.asInstanceOf[State[K, V]]
         val newDeps = current.deps - cell
 
-        val newState = new State(current.res, current.completeCallbacks, newDeps, current.nextCallbacks)
+        val newState = new State(current.res, newDeps, current.callbacks, current.nextDeps, current.nextCallbacks)
         if (!state.compareAndSet(current, newState))
           removeDep(cell)
         else if (newDeps.isEmpty)
-          noDepsLatch.countDown()
+          nodepslatch.countDown()
+
+      case _ => /* do nothing */
+    }
+  }
+
+  @tailrec
+  override private[cell] final def removeNextDep(cell: Cell[K, V]): Unit = {
+    state.get() match {
+      case pre: State[_, _] =>
+        val current = pre.asInstanceOf[State[K, V]]
+        val newNextDeps = current.nextDeps - cell
+
+        val newState = new State(current.res, current.deps, current.callbacks, newNextDeps, current.nextCallbacks)
+        if (!state.compareAndSet(current, newState))
+          removeNextDep(cell)
+        else if (newNextDeps.isEmpty)
+          nonextdepslatch.countDown()
 
       case _ => /* do nothing */
     }
@@ -487,9 +507,9 @@
     state.get() match {
       case pre: State[_, _] =>
         val current = pre.asInstanceOf[State[K, V]]
-        val newCompleteCallbacks = current.completeCallbacks - cell
-
-        val newState = new State(current.res, newCompleteCallbacks, current.deps, current.nextCallbacks)
+        val newCompleteCallbacks = current.callbacks - cell
+
+        val newState = new State(current.res, current.deps, newCompleteCallbacks, current.nextDeps, current.nextCallbacks)
         if (!state.compareAndSet(current, newState))
           removeCompleteCallbacks(cell)
       case _ => /* do nothing */
@@ -503,7 +523,7 @@
         val current = pre.asInstanceOf[State[K, V]]
         val newNextCallbacks = current.nextCallbacks - cell
 
-        val newState = new State(current.res, current.completeCallbacks, current.deps, newNextCallbacks)
+        val newState = new State(current.res, current.deps, current.callbacks, current.nextDeps, newNextCallbacks)
         if (!state.compareAndSet(current, newState))
           removeNextCallbacks(cell)
       case _ => /* do nothing */
@@ -511,11 +531,15 @@
   }
 
   def waitUntilNoDeps(): Unit = {
-    noDepsLatch.await()
+    nodepslatch.await()
+  }
+
+  def waitUntilNoNextDeps(): Unit = {
+    nonextdepslatch.await()
   }
 
   // Schedules execution of `callback` when next intermediate result is available.
-  override def onNext[U](callback: (Try[V], Boolean) => U): Unit = {
+  override def onNext[U](callback: Try[V] => U): Unit = {
     val runnable = new NextCallbackRunnable[K, V](pool, callback, this)
     dispatchOrAddNextCallback(runnable)
   }
@@ -523,47 +547,47 @@
   // Schedules execution of `callback` when completed with final result.
   override def onComplete[U](callback: Try[V] => U): Unit = {
     val runnable = new CompleteCallbackRunnable[K, V](pool, callback, this)
-    dispatchOrAddCompleteCallback(runnable)
+    dispatchOrAddCallback(runnable)
   }
 
   /**
    * Tries to add the callback, if already completed, it dispatches the callback to be executed.
-   *  Used by `onComplete()` to add completeCallbacks to a promise and by `link()` to transfer completeCallbacks
+   *  Used by `onComplete()` to add callbacks to a promise and by `link()` to transfer callbacks
    *  to the root promise when linking two promises together.
    */
   @tailrec
-  private def dispatchOrAddCompleteCallback(runnable: CompleteCallbackRunnable[K, V]): Unit = {
+  private def dispatchOrAddCallback(runnable: CompleteCallbackRunnable[K, V]): Unit = {
     state.get() match {
       case r: Try[_] => runnable.executeWithValue(r.asInstanceOf[Try[V]])
-      // case _: DefaultPromise[_] => compressedRoot().dispatchOrAddCompleteCallback(runnable)
+      // case _: DefaultPromise[_] => compressedRoot().dispatchOrAddCallback(runnable)
       case pre: State[_, _] =>
         // assemble new state
         val current = pre.asInstanceOf[State[K, V]]
-        val newState = current.completeCallbacks.contains(runnable.cell) match {
-          case true => new State(current.res, current.completeCallbacks + (runnable.cell -> (runnable :: current.completeCallbacks(runnable.cell))), current.deps, current.nextCallbacks)
-          case false => new State(current.res, current.completeCallbacks + (runnable.cell -> List(runnable)), current.deps, current.nextCallbacks)
-        }
-        if (!state.compareAndSet(pre, newState)) dispatchOrAddCompleteCallback(runnable)
+        val newState = current.callbacks.contains(runnable.cell) match {
+          case true => new State(current.res, current.deps, current.callbacks + (runnable.cell -> (runnable :: current.callbacks(runnable.cell))), current.nextDeps, current.nextCallbacks)
+          case false => new State(current.res, current.deps, current.callbacks + (runnable.cell -> List(runnable)), current.nextDeps, current.nextCallbacks)
+        }
+        if (!state.compareAndSet(pre, newState)) dispatchOrAddCallback(runnable)
     }
   }
 
   /**
    * Tries to add the callback, if already completed, it dispatches the callback to be executed.
-   *  Used by `onNext()` to add completeCallbacks to a promise and by `link()` to transfer completeCallbacks
+   *  Used by `onNext()` to add callbacks to a promise and by `link()` to transfer callbacks
    *  to the root promise when linking two promises together.
    */
   @tailrec
   private def dispatchOrAddNextCallback(runnable: NextCallbackRunnable[K, V]): Unit = {
     state.get() match {
-      case r: Try[V] => runnable.executeWithValue(r.asInstanceOf[Try[V]], true)
+      case r: Try[V] => runnable.executeWithValue(r.asInstanceOf[Try[V]])
       /* Cell is completed, do nothing emit an onNext callback */
-      // case _: DefaultPromise[_] => compressedRoot().dispatchOrAddCompleteCallback(runnable)
+      // case _: DefaultPromise[_] => compressedRoot().dispatchOrAddCallback(runnable)
       case pre: State[_, _] =>
         // assemble new state
         val current = pre.asInstanceOf[State[K, V]]
         val newState = current.nextCallbacks.contains(runnable.dependee) match {
-          case true => new State(current.res, current.completeCallbacks, current.deps, current.nextCallbacks + (runnable.dependee -> (runnable :: current.nextCallbacks(runnable.dependee))))
-          case false => new State(current.res, current.completeCallbacks, current.deps, current.nextCallbacks + (runnable.dependee -> List(runnable)))
+          case true => new State(current.res, current.deps, current.callbacks, current.nextDeps, current.nextCallbacks + (runnable.dependee -> (runnable :: current.nextCallbacks(runnable.dependee))))
+          case false => new State(current.res, current.deps, current.callbacks, current.nextDeps, current.nextCallbacks + (runnable.dependee -> List(runnable)))
         }
         if (!state.compareAndSet(pre, newState)) dispatchOrAddNextCallback(runnable)
     }
@@ -586,8 +610,6 @@
 
 }
 
-<<<<<<< HEAD
-=======
 private class CompleteDepRunnable[K <: Key[V], V](
   val pool: HandlerPool,
   val cell: Cell[K, V],
@@ -621,7 +643,6 @@
   }
 }
 
->>>>>>> 290fcc35
 // copied from `impl.CallbackRunnable` in Scala core lib.
 /**
  * @param executor   The thread that runs the callback function
@@ -646,29 +667,20 @@
   }
 }
 
-/* Depend on `cell`. `shortCutValue` is short-cut result.
+/* Depend on `cell`. `pred` to decide whether short-cutting is possible. `shortCutValue` is short-cut result.
  */
 private class NextDepRunnable[K <: Key[V], V](
   val pool: HandlerPool,
   val cell: Cell[K, V], // otherCell
-<<<<<<< HEAD
-  val shortCutValueCallback: (V, Boolean) => WhenNextOutcome[V],
-=======
   val shortCutValueCallback: V => Outcome[V],
->>>>>>> 290fcc35
   val completer: CellCompleter[K, V]) // this
-  extends Runnable with OnCompleteRunnable with ((Try[V], Boolean) => Unit) {
+  extends Runnable with OnCompleteRunnable with (Try[V] => Unit) {
   var value: Try[V] = null
-  var isFinal = false
-
-  override def apply(x: Try[V], isFinal: Boolean): Unit = {
+
+  override def apply(x: Try[V]): Unit = {
     x match {
       case Success(v) =>
-<<<<<<< HEAD
-        shortCutValueCallback(v, isFinal) match {
-=======
         shortCutValueCallback(v) match {
->>>>>>> 290fcc35
           case NextOutcome(v) =>
             completer.putNext(v)
           case FinalOutcome(v) =>
@@ -677,21 +689,16 @@
         }
       case Failure(e) => /* do nothing */
     }
-<<<<<<< HEAD
-    if (cell.isComplete) completer.removeDep(cell)
-=======
 
     if (cell.isComplete) completer.removeNextDep(cell)
->>>>>>> 290fcc35
   }
 
   override def run(): Unit = {
-    try apply(value, isFinal) catch { case NonFatal(e) => pool reportFailure e }
-  }
-
-  def executeWithValue(v: Try[V], vIsFinal: Boolean): Unit = {
+    try apply(value) catch { case NonFatal(e) => pool reportFailure e }
+  }
+
+  def executeWithValue(v: Try[V]): Unit = {
     value = v
-    isFinal = vIsFinal
     try pool.execute(this) catch { case NonFatal(t) => pool reportFailure t }
   }
 }
@@ -701,10 +708,10 @@
  * @param onNext   Callback function that is triggered on an onNext event
  * @param dependee The cell that depends on this callback
  */
-private class NextCallbackRunnable[K <: Key[V], V](val executor: HandlerPool, val onNext: (Try[V], Boolean) => Any, val dependee: Cell[K, V]) {
-  def executeWithValue(v: Try[V], isFinal: Boolean): Unit = {
+private class NextCallbackRunnable[K <: Key[V], V](val executor: HandlerPool, val onNext: Try[V] => Any, val dependee: Cell[K, V]) {
+  def executeWithValue(v: Try[V]): Unit = {
     // Note that we cannot prepare the ExecutionContext at this point, since we might
     // already be running on a different thread!
-    try executor.execute(() => { onNext(v, isFinal); () }) catch { case NonFatal(t) => executor reportFailure t }
+    try executor.execute(() => { onNext(v); () }) catch { case NonFatal(t) => executor reportFailure t }
   }
 }