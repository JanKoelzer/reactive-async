--- conflicted
+++ resolved
@@ -113,13 +113,10 @@
   def removeCompleteCallbacks(cell: Cell[K, V]): Unit
   def removeNextCallbacks(cell: Cell[K, V]): Unit
 
-<<<<<<< HEAD
   def isADependee(): Boolean
   private[cell] def removeAllCallbacks(cell: Cell[K, V]): Unit
   private[cell] def removeAllCallbacks(cells: Seq[Cell[K, V]]): Unit
-=======
   def dependsOn(cell: Cell[K, V]): Boolean
->>>>>>> 68aea9c6
 }
 
 object Cell {
@@ -721,14 +718,15 @@
   }
 
   /**
-<<<<<<< HEAD
    * Checks if this cell is a dependee of some other cells. This is true if some cells called
    * whenNext[Sequential / Complete](thisCell, f)
    * @return True if some cells depends on this one, false otherwise
    */
   override def isADependee(): Boolean = {
     numCompleteCallbacks > 0 || numNextCallbacks > 0
-=======
+  }
+
+  /**
    * Checks if this cell depends on a given cell.
    * @param cell The dependee cell
    * @return true if this cell depends on cell. False otherwise
@@ -742,7 +740,6 @@
         val current = raw.asInstanceOf[State[K, V]]
         current.nextDeps.contains(cell) || current.completeDeps.contains(cell)
     }
->>>>>>> 68aea9c6
   }
 
 }