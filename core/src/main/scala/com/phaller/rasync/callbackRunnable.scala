--- conflicted
+++ resolved
@@ -140,10 +140,7 @@
   case Failure(_) =>
     dependentCompleter.removeDep(otherCell)
     dependentCompleter.removeNextDep(otherCell)
-<<<<<<< HEAD
-=======
     dependentCompleter.removeCombinedDep(otherCell)
->>>>>>> 3df5ef2b
 }) with SingleDependency[K, V]
 
 /**
@@ -288,10 +285,6 @@
   extends CallbackRunnable[K, V] {
 
   def run(): Unit = {
-<<<<<<< HEAD
-    val state = otherCell.getState()
-    callback(Success(state._1), state._2)
-=======
     // It is important to call isComplete first
     // otherwise, isComplete could return true, while
     // `value` is outdated.
@@ -305,7 +298,6 @@
     } else {
       callback(Success(value), isComplete)
     }
->>>>>>> 3df5ef2b
   }
 }
 
@@ -345,25 +337,16 @@
           dependentCompleter.putNext(v)
           dependentCompleter.removeDep(otherCell)
           dependentCompleter.removeNextDep(otherCell)
-<<<<<<< HEAD
-        case NoOutcome =>
-          dependentCompleter.removeDep(otherCell)
-          dependentCompleter.removeNextDep(otherCell)
-=======
           dependentCompleter.removeCombinedDep(otherCell)
         case NoOutcome =>
           dependentCompleter.removeDep(otherCell)
           dependentCompleter.removeNextDep(otherCell)
           dependentCompleter.removeCombinedDep(otherCell)
->>>>>>> 3df5ef2b
       }
     case Failure(_) =>
       dependentCompleter.removeDep(otherCell)
       dependentCompleter.removeNextDep(otherCell)
-<<<<<<< HEAD
-=======
       dependentCompleter.removeCombinedDep(otherCell)
->>>>>>> 3df5ef2b
   }
   else {
     // Copied from NextDepRunnable
