package com.phaller.rasync

import lattice.Key

import scala.concurrent.OnCompleteRunnable
import scala.util.control.NonFatal

/**
 * Run a callback in a handler pool, if a value in a cell changes.
 * Call execute() to add the callback to the given HandlerPool.
 */
private[rasync] trait CallbackRunnable[K <: Key[V], V] extends Runnable with OnCompleteRunnable {
  /** The handler pool that runs the callback function. */
  val pool: HandlerPool

  /** The cell that awaits this callback. */
  val dependentCompleter: CellCompleter[K, V]

  /** The cell that triggers the callback. */
  val otherCell: Cell[K, V]

<<<<<<< HEAD
  protected val completeDep: Boolean

  /** The callback to be called. It retrieves an updated value of otherCell and returns an Outcome for dependentCompleter. */
  val callback: Any // TODO Is there a better supertype for (a) (V, Bool)=>Outcome[V] and (b) V=>Outcome[V]
=======
  /** The callback to run. */
  val callback: Try[V] => Any

  val sequential: Boolean
>>>>>>> 663b25e1

  /** Add this CallbackRunnable to its handler pool. */
  def execute(): Unit =
    try pool.execute(this)
    catch { case NonFatal(t) => pool reportFailure t }

  /** Essentially, call the callback. */
  override def run(): Unit
}

/**
 * Run a callback concurrently, if a value in a cell changes.
 * Call execute() to add the callback to the given HandlerPool.
 */
private[rasync] trait ConcurrentCallbackRunnable[K <: Key[V], V] extends CallbackRunnable[K, V] {
<<<<<<< HEAD
  /** Add this CallbackRunnable to its handler pool such that it is run concurrently. */
  def execute(): Unit =
    if (otherCell.peakFor(dependentCompleter.cell, completeDep) != NoOutcome) // TODO For COMPLETECallbackRunnables, one could use != FinalOutcome
      try pool.execute(this)
      catch { case NonFatal(t) => pool reportFailure t }
=======
  override val sequential: Boolean = false
>>>>>>> 663b25e1
}

/**
 * Run a callback sequentially (for a dependent cell), if a value in another cell changes.
 * Call execute() to add the callback to the given HandlerPool.
 */
private[rasync] trait SequentialCallbackRunnable[K <: Key[V], V] extends CallbackRunnable[K, V] {
<<<<<<< HEAD
  /**
   * Add this CallbackRunnable to its handler pool such that it is run sequentially.
   * All SequentialCallbackRunnables with the same `dependentCell` are executed sequentially.
   */
  def execute(): Unit =
    if (otherCell.peakFor(dependentCompleter.cell, completeDep) != NoOutcome)
      pool.scheduleSequentialCallback(this)
=======
  override val sequential: Boolean = true
  val dependentCell: Cell[K, V]
}

/**
 * A dependency between to cells consisting of a dependent cell(completer),
 * an other cell and the callback to calculate new values for the dependent cell.
 */
private[rasync] trait Dependency[K <: Key[V], V] {
  val dependentCompleter: CellCompleter[K, V]
  val otherCell: Cell[K, V]
  val valueCallback: V => Outcome[V]
>>>>>>> 663b25e1
}

/**
 * To be run when `otherCell` gets its final update.
 * @param pool          The handler pool that runs the callback function
 * @param dependentCompleter The cell, that depends on `otherCell`.
 * @param otherCell     Cell that triggers this callback.
 * @param callback      Callback function that is triggered on an onNext event
 */
private[rasync] abstract class CompleteCallbackRunnable[K <: Key[V], V](
  override val pool: HandlerPool,
  override val dependentCompleter: CellCompleter[K, V], // needed to not call whenNext callback, if whenComplete callback exists.
  override val otherCell: Cell[K, V],
  override val callback: V => Outcome[V])
  extends CallbackRunnable[K, V] {

  override protected final val completeDep = true
  // must be filled in before running it
  var started: Boolean = false

  def run(): Unit = {
//    require(!started) // can't complete it twice TODO Check this!
    started = true
<<<<<<< HEAD
    val v = otherCell.dequeueFor(dependentCompleter.cell, completeDep)
    v match {
      case FinalOutcome(x) =>
        callback(x) match {
          case FinalOutcome(v) =>
            dependentCompleter.putFinal(v) // callbacks will be removed by putFinal()
          case NextOutcome(v) =>
            dependentCompleter.putNext(v)
            dependentCompleter.cell.removeAllCallbacks(otherCell)
          case NoOutcome =>
            dependentCompleter.cell.removeAllCallbacks(otherCell)
        }
      case _ => /* This is a whenCompleteDependency. Ignore any non-final values of otherCell. */
    }
  }
}

private[rasync] class CompleteConcurrentCallbackRunnable[K <: Key[V], V](override val pool: HandlerPool, override val dependentCompleter: CellCompleter[K, V], override val otherCell: Cell[K, V], override val callback: V => Outcome[V])
  extends CompleteCallbackRunnable[K, V](pool, dependentCompleter, otherCell, callback) with ConcurrentCallbackRunnable[K, V]
=======
    if (sequential) {
      dependentCell.synchronized {
        callback(Success(otherCell.getResult()))
      }
    } else {
      callback(Success(otherCell.getResult()))
    }
  }
}

private[rasync] class CompleteConcurrentCallbackRunnable[K <: Key[V], V](override val pool: HandlerPool, override val dependentCell: Cell[K, V], override val otherCell: Cell[K, V], override val callback: Try[V] => Any)
  extends CompleteCallbackRunnable[K, V](pool, dependentCell, otherCell, callback) with ConcurrentCallbackRunnable[K, V]

/**
 * Dependency between `dependentCompleter` and `otherCell`.
 *
 * @param pool               The handler pool that runs the callback function
 * @param dependentCompleter The (completer) of the cell, that depends on `otherCell`.
 * @param otherCell          The cell that `dependentCompleter` depends on.
 * @param valueCallback      Called to retrieve the new value for the dependent cell.
 */
private[rasync] abstract class CompleteDepRunnable[K <: Key[V], V](
  override val pool: HandlerPool,
  override val dependentCompleter: CellCompleter[K, V],
  override val otherCell: Cell[K, V],
  override val valueCallback: V => Outcome[V]) extends CompleteCallbackRunnable[K, V](pool, dependentCompleter.cell, otherCell, {
  case Success(x) =>
    valueCallback(x) match {
      case FinalOutcome(v) =>
        dependentCompleter.putFinal(v) // deps will be removed by putFinal()
      case NextOutcome(v) =>
        dependentCompleter.putNext(v)
        dependentCompleter.removeDep(otherCell)
        dependentCompleter.removeNextDep(otherCell)
      case NoOutcome =>
        dependentCompleter.removeDep(otherCell)
        dependentCompleter.removeNextDep(otherCell)
    }
  case Failure(_) =>
    dependentCompleter.removeDep(otherCell)
    dependentCompleter.removeNextDep(otherCell)
}) with Dependency[K, V]

/**
 * Dependency between `dependentCompleter` and `otherCell`.
 *
 * @param pool               The handler pool that runs the callback function
 * @param dependentCompleter The (completer) of the cell, that depends on `otherCell`.
 * @param otherCell          The cell that `dependentCompleter` depends on.
 * @param valueCallback   Called to retrieve the new value for the dependent cell.
 */
private[rasync] class CompleteConcurrentDepRunnable[K <: Key[V], V](
  override val pool: HandlerPool,
  override val dependentCompleter: CellCompleter[K, V],
  override val otherCell: Cell[K, V],
  override val valueCallback: V => Outcome[V]) extends CompleteDepRunnable[K, V](pool, dependentCompleter, otherCell, valueCallback) with ConcurrentCallbackRunnable[K, V] {
}
>>>>>>> 663b25e1

private[rasync] class CompleteSequentialCallbackRunnable[K <: Key[V], V](override val pool: HandlerPool, override val dependentCompleter: CellCompleter[K, V], override val otherCell: Cell[K, V], override val callback: V => Outcome[V])
  extends CompleteCallbackRunnable[K, V](pool, dependentCompleter, otherCell, callback) with SequentialCallbackRunnable[K, V]

 /* To be run when `otherCell` gets an update.
 * @param pool          The handler pool that runs the callback function
 * @param dependentCompleter The cell, that depends on `otherCell`.
 * @param otherCell     Cell that triggers this callback.
 * @param callback      Callback function that is triggered on an onNext event
 */
private[rasync] abstract class NextCallbackRunnable[K <: Key[V], V](
  override val pool: HandlerPool,
  override val dependentCompleter: CellCompleter[K, V], // needed to not call whenNext callback, if whenComplete callback exists.
  override val otherCell: Cell[K, V],
  override val callback: V => Outcome[V])
  extends CallbackRunnable[K, V] {

   override protected final val completeDep = false

  def run(): Unit = {
<<<<<<< HEAD
    otherCell.dequeueFor(dependentCompleter.cell, completeDep) match {
      case Outcome(x, isFinal) =>
        callback(x) match {
          case NextOutcome (v) =>
            dependentCompleter.putNext (v)
          case FinalOutcome (v) =>
            dependentCompleter.putFinal (v)
          case _ => /* do nothing, the value of */
        }
        if (isFinal) dependentCompleter.cell.removeAllCallbacks(otherCell)
      case NoOutcome => /* No new value is present. */
    }
  }
}

private[rasync] class NextConcurrentCallbackRunnable[K <: Key[V], V](override val pool: HandlerPool, override val dependentCompleter: CellCompleter[K, V], override val otherCell: Cell[K, V], override val callback: V => Outcome[V])
  extends NextCallbackRunnable[K, V](pool, dependentCompleter, otherCell, callback) with ConcurrentCallbackRunnable[K, V]
=======
    if (sequential) {
      dependentCell.synchronized {
        callback(Success(otherCell.getResult()))
      }
    } else {
      callback(Success(otherCell.getResult()))
    }
  }
}

/**
 * @param pool          The handler pool that runs the callback function
 * @param dependentCell The cell, that depends on `otherCell`.
 * @param otherCell     Cell that triggers this callback.
 * @param callback      Callback function that is triggered on an onNext event
 */
private[rasync] class NextConcurrentCallbackRunnable[K <: Key[V], V](
  override val pool: HandlerPool,
  override val dependentCell: Cell[K, V],
  override val otherCell: Cell[K, V],
  override val callback: Try[V] => Any)
  extends NextCallbackRunnable[K, V](pool, dependentCell, otherCell, callback) with ConcurrentCallbackRunnable[K, V]
>>>>>>> 663b25e1

private[rasync] class NextSequentialCallbackRunnable[K <: Key[V], V](override val pool: HandlerPool, override val dependentCompleter: CellCompleter[K, V], override val otherCell: Cell[K, V], override val callback: V => Outcome[V])
  extends NextCallbackRunnable[K, V](pool, dependentCompleter, otherCell, callback) with SequentialCallbackRunnable[K, V]


<<<<<<< HEAD
/* To be run when `otherCell` gets an update.
* @param pool          The handler pool that runs the callback function
* @param dependentCompleter The cell, that depends on `otherCell`.
* @param otherCell     Cell that triggers this callback.
* @param callback      Callback function that is triggered on an onNext event
*/
private[rasync] abstract class CombinedCallbackRunnable[K <: Key[V], V](
    override val pool: HandlerPool,
    override val dependentCompleter: CellCompleter[K, V], // needed to not call whenNext callback, if whenComplete callback exists.
    override val otherCell: Cell[K, V],
    override val callback: (V, Boolean) => Outcome[V])
  extends CallbackRunnable[K, V] {

  override protected final val completeDep = false

  def run(): Unit = {
    otherCell.dequeueFor(dependentCompleter.cell, completeDep) match {
      case Outcome(x, isFinal) =>
        callback(x, isFinal) match {
          case NextOutcome (v) =>
            dependentCompleter.putNext (v)
          case FinalOutcome (v) =>
            dependentCompleter.putFinal (v)
          case _ => /* do nothing, the value of */
        }
        if (isFinal) dependentCompleter.cell.removeAllCallbacks(otherCell)
    }
  }
}

private[rasync] class CombinedConcurrentCallbackRunnable[K <: Key[V], V](override val pool: HandlerPool, override val dependentCompleter: CellCompleter[K, V], override val otherCell: Cell[K, V], override val callback: (V, Boolean) => Outcome[V])
  extends CombinedCallbackRunnable[K, V](pool, dependentCompleter, otherCell, callback) with ConcurrentCallbackRunnable[K, V]

private[rasync] class CombinedSequentialCallbackRunnable[K <: Key[V], V](override val pool: HandlerPool, override val dependentCompleter: CellCompleter[K, V], override val otherCell: Cell[K, V], override val callback: (V, Boolean) => Outcome[V])
  extends CombinedCallbackRunnable[K, V](pool, dependentCompleter, otherCell, callback) with SequentialCallbackRunnable[K, V]
=======
/**
 * Dependency between `dependentCompleter` and `otherCell`.
 *
 * @param pool               The handler pool that runs the callback function
 * @param dependentCompleter The (completer) of the cell, that depends on `otherCell`.
 * @param otherCell          The cell that `dependentCompleter` depends on.
 * @param valueCallback   Called to retrieve the new value for the dependent cell.
 */
private[rasync] class NextConcurrentDepRunnable[K <: Key[V], V](
  override val pool: HandlerPool,
  override val dependentCompleter: CellCompleter[K, V],
  override val otherCell: Cell[K, V],
  override val valueCallback: V => Outcome[V]) extends NextDepRunnable[K, V](pool, dependentCompleter, otherCell, valueCallback) with ConcurrentCallbackRunnable[K, V]

/**
 * Dependency between `dependentCompleter` and `otherCell`.
 *
 * @param pool               The handler pool that runs the callback function
 * @param dependentCompleter The (completer) of the cell, that depends on `otherCell`.
 * @param otherCell          The cell that `dependentCompleter` depends on.
 * @param valueCallback   Called to retrieve the new value for the dependent cell.
 */
private[rasync] class NextSequentialDepRunnable[K <: Key[V], V](
  override val pool: HandlerPool,
  override val dependentCompleter: CellCompleter[K, V],
  override val otherCell: Cell[K, V],
  override val valueCallback: V => Outcome[V]) extends NextDepRunnable[K, V](pool, dependentCompleter, otherCell, valueCallback) with SequentialCallbackRunnable[K, V]
>>>>>>> 663b25e1
<|MERGE_RESOLUTION|>--- conflicted
+++ resolved
@@ -19,41 +19,28 @@
   /** The cell that triggers the callback. */
   val otherCell: Cell[K, V]
 
-<<<<<<< HEAD
   protected val completeDep: Boolean
+  protected val sequential: Boolean
 
   /** The callback to be called. It retrieves an updated value of otherCell and returns an Outcome for dependentCompleter. */
-  val callback: Any // TODO Is there a better supertype for (a) (V, Bool)=>Outcome[V] and (b) V=>Outcome[V]
-=======
-  /** The callback to run. */
-  val callback: Try[V] => Any
-
-  val sequential: Boolean
->>>>>>> 663b25e1
+  val callback: Any // TODO Is there a better supertype for (a) (V, Bool)=>Outcome[V] and (b) V=>Outcome[V]. Nothing=>Outcome[V] does not work.
 
   /** Add this CallbackRunnable to its handler pool. */
-  def execute(): Unit =
-    try pool.execute(this)
-    catch { case NonFatal(t) => pool reportFailure t }
-
-  /** Essentially, call the callback. */
-  override def run(): Unit
-}
-
-/**
- * Run a callback concurrently, if a value in a cell changes.
- * Call execute() to add the callback to the given HandlerPool.
- */
-private[rasync] trait ConcurrentCallbackRunnable[K <: Key[V], V] extends CallbackRunnable[K, V] {
-<<<<<<< HEAD
-  /** Add this CallbackRunnable to its handler pool such that it is run concurrently. */
   def execute(): Unit =
     if (otherCell.peakFor(dependentCompleter.cell, completeDep) != NoOutcome) // TODO For COMPLETECallbackRunnables, one could use != FinalOutcome
       try pool.execute(this)
       catch { case NonFatal(t) => pool reportFailure t }
-=======
-  override val sequential: Boolean = false
->>>>>>> 663b25e1
+
+  /** Call the callback and use its result in dependentCompleter. */
+  override def run(): Unit
+}
+
+/**
+ * Run a callback concurrently, if a value in a cell changes.
+ * Call execute() to add the callback to the given HandlerPool.
+ */
+private[rasync] trait ConcurrentCallbackRunnable[K <: Key[V], V] extends CallbackRunnable[K, V] {
+  override protected final val sequential: Boolean = false
 }
 
 /**
@@ -61,28 +48,7 @@
  * Call execute() to add the callback to the given HandlerPool.
  */
 private[rasync] trait SequentialCallbackRunnable[K <: Key[V], V] extends CallbackRunnable[K, V] {
-<<<<<<< HEAD
-  /**
-   * Add this CallbackRunnable to its handler pool such that it is run sequentially.
-   * All SequentialCallbackRunnables with the same `dependentCell` are executed sequentially.
-   */
-  def execute(): Unit =
-    if (otherCell.peakFor(dependentCompleter.cell, completeDep) != NoOutcome)
-      pool.scheduleSequentialCallback(this)
-=======
-  override val sequential: Boolean = true
-  val dependentCell: Cell[K, V]
-}
-
-/**
- * A dependency between to cells consisting of a dependent cell(completer),
- * an other cell and the callback to calculate new values for the dependent cell.
- */
-private[rasync] trait Dependency[K <: Key[V], V] {
-  val dependentCompleter: CellCompleter[K, V]
-  val otherCell: Cell[K, V]
-  val valueCallback: V => Outcome[V]
->>>>>>> 663b25e1
+  override protected final val sequential: Boolean = true
 }
 
 /**
@@ -103,14 +69,23 @@
   // must be filled in before running it
   var started: Boolean = false
 
+  protected def callCallback(x: V): Outcome[V] = {
+    if (sequential) {
+      dependentCompleter.synchronized {
+        callback(x)
+      }
+    } else {
+      callback(x)
+    }
+  }
+
   def run(): Unit = {
 //    require(!started) // can't complete it twice TODO Check this!
     started = true
-<<<<<<< HEAD
     val v = otherCell.dequeueFor(dependentCompleter.cell, completeDep)
     v match {
       case FinalOutcome(x) =>
-        callback(x) match {
+        callCallback(x) match {
           case FinalOutcome(v) =>
             dependentCompleter.putFinal(v) // callbacks will be removed by putFinal()
           case NextOutcome(v) =>
@@ -126,65 +101,6 @@
 
 private[rasync] class CompleteConcurrentCallbackRunnable[K <: Key[V], V](override val pool: HandlerPool, override val dependentCompleter: CellCompleter[K, V], override val otherCell: Cell[K, V], override val callback: V => Outcome[V])
   extends CompleteCallbackRunnable[K, V](pool, dependentCompleter, otherCell, callback) with ConcurrentCallbackRunnable[K, V]
-=======
-    if (sequential) {
-      dependentCell.synchronized {
-        callback(Success(otherCell.getResult()))
-      }
-    } else {
-      callback(Success(otherCell.getResult()))
-    }
-  }
-}
-
-private[rasync] class CompleteConcurrentCallbackRunnable[K <: Key[V], V](override val pool: HandlerPool, override val dependentCell: Cell[K, V], override val otherCell: Cell[K, V], override val callback: Try[V] => Any)
-  extends CompleteCallbackRunnable[K, V](pool, dependentCell, otherCell, callback) with ConcurrentCallbackRunnable[K, V]
-
-/**
- * Dependency between `dependentCompleter` and `otherCell`.
- *
- * @param pool               The handler pool that runs the callback function
- * @param dependentCompleter The (completer) of the cell, that depends on `otherCell`.
- * @param otherCell          The cell that `dependentCompleter` depends on.
- * @param valueCallback      Called to retrieve the new value for the dependent cell.
- */
-private[rasync] abstract class CompleteDepRunnable[K <: Key[V], V](
-  override val pool: HandlerPool,
-  override val dependentCompleter: CellCompleter[K, V],
-  override val otherCell: Cell[K, V],
-  override val valueCallback: V => Outcome[V]) extends CompleteCallbackRunnable[K, V](pool, dependentCompleter.cell, otherCell, {
-  case Success(x) =>
-    valueCallback(x) match {
-      case FinalOutcome(v) =>
-        dependentCompleter.putFinal(v) // deps will be removed by putFinal()
-      case NextOutcome(v) =>
-        dependentCompleter.putNext(v)
-        dependentCompleter.removeDep(otherCell)
-        dependentCompleter.removeNextDep(otherCell)
-      case NoOutcome =>
-        dependentCompleter.removeDep(otherCell)
-        dependentCompleter.removeNextDep(otherCell)
-    }
-  case Failure(_) =>
-    dependentCompleter.removeDep(otherCell)
-    dependentCompleter.removeNextDep(otherCell)
-}) with Dependency[K, V]
-
-/**
- * Dependency between `dependentCompleter` and `otherCell`.
- *
- * @param pool               The handler pool that runs the callback function
- * @param dependentCompleter The (completer) of the cell, that depends on `otherCell`.
- * @param otherCell          The cell that `dependentCompleter` depends on.
- * @param valueCallback   Called to retrieve the new value for the dependent cell.
- */
-private[rasync] class CompleteConcurrentDepRunnable[K <: Key[V], V](
-  override val pool: HandlerPool,
-  override val dependentCompleter: CellCompleter[K, V],
-  override val otherCell: Cell[K, V],
-  override val valueCallback: V => Outcome[V]) extends CompleteDepRunnable[K, V](pool, dependentCompleter, otherCell, valueCallback) with ConcurrentCallbackRunnable[K, V] {
-}
->>>>>>> 663b25e1
 
 private[rasync] class CompleteSequentialCallbackRunnable[K <: Key[V], V](override val pool: HandlerPool, override val dependentCompleter: CellCompleter[K, V], override val otherCell: Cell[K, V], override val callback: V => Outcome[V])
   extends CompleteCallbackRunnable[K, V](pool, dependentCompleter, otherCell, callback) with SequentialCallbackRunnable[K, V]
@@ -204,11 +120,21 @@
 
    override protected final val completeDep = false
 
-  def run(): Unit = {
-<<<<<<< HEAD
+   protected def callCallback(x: V): Outcome[V] = {
+     if (sequential) {
+       dependentCompleter.synchronized {
+         callback(x)
+       }
+     } else {
+       callback(x)
+     }
+   }
+
+
+   def run(): Unit = {
     otherCell.dequeueFor(dependentCompleter.cell, completeDep) match {
       case Outcome(x, isFinal) =>
-        callback(x) match {
+        callCallback(x) match {
           case NextOutcome (v) =>
             dependentCompleter.putNext (v)
           case FinalOutcome (v) =>
@@ -223,36 +149,11 @@
 
 private[rasync] class NextConcurrentCallbackRunnable[K <: Key[V], V](override val pool: HandlerPool, override val dependentCompleter: CellCompleter[K, V], override val otherCell: Cell[K, V], override val callback: V => Outcome[V])
   extends NextCallbackRunnable[K, V](pool, dependentCompleter, otherCell, callback) with ConcurrentCallbackRunnable[K, V]
-=======
-    if (sequential) {
-      dependentCell.synchronized {
-        callback(Success(otherCell.getResult()))
-      }
-    } else {
-      callback(Success(otherCell.getResult()))
-    }
-  }
-}
-
-/**
- * @param pool          The handler pool that runs the callback function
- * @param dependentCell The cell, that depends on `otherCell`.
- * @param otherCell     Cell that triggers this callback.
- * @param callback      Callback function that is triggered on an onNext event
- */
-private[rasync] class NextConcurrentCallbackRunnable[K <: Key[V], V](
-  override val pool: HandlerPool,
-  override val dependentCell: Cell[K, V],
-  override val otherCell: Cell[K, V],
-  override val callback: Try[V] => Any)
-  extends NextCallbackRunnable[K, V](pool, dependentCell, otherCell, callback) with ConcurrentCallbackRunnable[K, V]
->>>>>>> 663b25e1
 
 private[rasync] class NextSequentialCallbackRunnable[K <: Key[V], V](override val pool: HandlerPool, override val dependentCompleter: CellCompleter[K, V], override val otherCell: Cell[K, V], override val callback: V => Outcome[V])
   extends NextCallbackRunnable[K, V](pool, dependentCompleter, otherCell, callback) with SequentialCallbackRunnable[K, V]
 
 
-<<<<<<< HEAD
 /* To be run when `otherCell` gets an update.
 * @param pool          The handler pool that runs the callback function
 * @param dependentCompleter The cell, that depends on `otherCell`.
@@ -268,6 +169,16 @@
 
   override protected final val completeDep = false
 
+  protected def callCallback(x: V, isFinal: Boolean): Outcome[V] = {
+    if (sequential) {
+      dependentCompleter.synchronized {
+        callback(x, isFinal)
+      }
+    } else {
+      callback(x, isFinal)
+    }
+  }
+
   def run(): Unit = {
     otherCell.dequeueFor(dependentCompleter.cell, completeDep) match {
       case Outcome(x, isFinal) =>
@@ -287,33 +198,4 @@
   extends CombinedCallbackRunnable[K, V](pool, dependentCompleter, otherCell, callback) with ConcurrentCallbackRunnable[K, V]
 
 private[rasync] class CombinedSequentialCallbackRunnable[K <: Key[V], V](override val pool: HandlerPool, override val dependentCompleter: CellCompleter[K, V], override val otherCell: Cell[K, V], override val callback: (V, Boolean) => Outcome[V])
-  extends CombinedCallbackRunnable[K, V](pool, dependentCompleter, otherCell, callback) with SequentialCallbackRunnable[K, V]
-=======
-/**
- * Dependency between `dependentCompleter` and `otherCell`.
- *
- * @param pool               The handler pool that runs the callback function
- * @param dependentCompleter The (completer) of the cell, that depends on `otherCell`.
- * @param otherCell          The cell that `dependentCompleter` depends on.
- * @param valueCallback   Called to retrieve the new value for the dependent cell.
- */
-private[rasync] class NextConcurrentDepRunnable[K <: Key[V], V](
-  override val pool: HandlerPool,
-  override val dependentCompleter: CellCompleter[K, V],
-  override val otherCell: Cell[K, V],
-  override val valueCallback: V => Outcome[V]) extends NextDepRunnable[K, V](pool, dependentCompleter, otherCell, valueCallback) with ConcurrentCallbackRunnable[K, V]
-
-/**
- * Dependency between `dependentCompleter` and `otherCell`.
- *
- * @param pool               The handler pool that runs the callback function
- * @param dependentCompleter The (completer) of the cell, that depends on `otherCell`.
- * @param otherCell          The cell that `dependentCompleter` depends on.
- * @param valueCallback   Called to retrieve the new value for the dependent cell.
- */
-private[rasync] class NextSequentialDepRunnable[K <: Key[V], V](
-  override val pool: HandlerPool,
-  override val dependentCompleter: CellCompleter[K, V],
-  override val otherCell: Cell[K, V],
-  override val valueCallback: V => Outcome[V]) extends NextDepRunnable[K, V](pool, dependentCompleter, otherCell, valueCallback) with SequentialCallbackRunnable[K, V]
->>>>>>> 663b25e1
+  extends CombinedCallbackRunnable[K, V](pool, dependentCompleter, otherCell, callback) with SequentialCallbackRunnable[K, V]