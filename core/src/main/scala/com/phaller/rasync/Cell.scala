--- conflicted
+++ resolved
@@ -178,11 +178,7 @@
 
 private object State {
   def empty[K <: Key[V], V](updater: Updater[V]): State[K, V] =
-<<<<<<< HEAD
-    new State[K, V](updater.initial, false, Set(), Map(), Set(), Map())
-=======
-    new State[K, V](updater.bottom, false, List(), Map(), List(), Map())
->>>>>>> c6136090
+    new State[K, V](updater.initial, false, List(), Map(), List(), Map())
 }
 
 private class CellImpl[K <: Key[V], V](pool: HandlerPool, val key: K, updater: Updater[V], val init: (Cell[K, V]) => Outcome[V]) extends Cell[K, V] with CellCompleter[K, V] {
