--- conflicted
+++ resolved
@@ -292,21 +292,14 @@
   override private[rasync] def numCompleteDependencies: Int = {
     val current = currentState()
     if (current == null) 0
-<<<<<<< HEAD
-    else (current.completeDeps ++ current.combinedDeps).size
-=======
+
     else (current.completeDeps ++ current.combinedDeps).toSet.size
->>>>>>> 3df5ef2b
   }
 
   override private[rasync] def numNextDependencies: Int = {
     val current = currentState()
     if (current == null) 0
-<<<<<<< HEAD
-    else (current.nextDeps ++ current.combinedDeps).size
-=======
     else (current.nextDeps ++ current.combinedDeps).toSet.size
->>>>>>> 3df5ef2b
   }
 
   override private[rasync] def numTotalDependencies: Int = {
@@ -614,8 +607,6 @@
           combinedCallbacks.values.foreach { callbacks =>
             callbacks.foreach(callback => callback.execute())
           }
-<<<<<<< HEAD
-=======
 
         val depsCells = pre.completeDeps
         val nextDepsCells = pre.nextDeps
@@ -656,7 +647,6 @@
           completeCallbacks.values.foreach { callbacks =>
               callbacks.foreach(callback => callback.execute())
           }
->>>>>>> 3df5ef2b
 
         val depsCells = pre.completeDeps
         val nextDepsCells = pre.nextDeps
@@ -790,11 +780,8 @@
         val newCompleteCallbacks = current.completeCallbacks -- cells
         val newCombinedCallbacks = current.combinedCallbacks -- cells
 
-<<<<<<< HEAD
-        val newState = new State(current.res, current.tasksActive, current.completeDeps, newCompleteCallbacks, current.nextDeps, newNextCallbacks, current.combinedDeps, current.combinedCallbacks)
-=======
         val newState = new State(current.res, current.tasksActive, current.completeDeps, newCompleteCallbacks, current.nextDeps, newNextCallbacks, current.combinedDeps, newCombinedCallbacks)
->>>>>>> 3df5ef2b
+
         if (!state.compareAndSet(current, newState))
           removeAllCallbacks(cells)
       case _ => /* do nothing */
@@ -907,11 +894,8 @@
       case pre: State[_, _] =>
         // assemble new state
         val current = pre.asInstanceOf[State[K, V]]
-<<<<<<< HEAD
-        val newState = current.nextCallbacks.contains(runnable.dependentCell) match {
-=======
+
         val newState = current.combinedCallbacks.contains(runnable.dependentCell) match {
->>>>>>> 3df5ef2b
           case true => new State(current.res, current.tasksActive, current.completeDeps, current.completeCallbacks, current.nextDeps, current.nextCallbacks, current.combinedDeps, current.combinedCallbacks + (runnable.dependentCell -> (runnable :: current.combinedCallbacks(runnable.dependentCell))))
           case false => new State(current.res, current.tasksActive, current.completeDeps, current.completeCallbacks, current.nextDeps, current.nextCallbacks, current.combinedDeps, current.combinedCallbacks + (runnable.dependentCell -> List(runnable)))
         }
