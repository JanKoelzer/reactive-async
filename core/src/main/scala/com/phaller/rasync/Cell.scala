--- conflicted
+++ resolved
@@ -549,20 +549,12 @@
   @tailrec
   private def tryCompleteAndGetState(v: Try[V]): AnyRef = {
     state.get() match {
-<<<<<<< HEAD
       case current: IntermediateState[_, _] =>
         val currentState = current.asInstanceOf[IntermediateState[K, V]]
         val newVal = tryJoin(currentState.res, v.get)
         val newState = new FinalState(Success(newVal), currentState.completeDependentCells, currentState.nextDependentCells.keys.toList)
         if (state.compareAndSet(current, newState))
           (currentState, newState)
-=======
-      case current: State[_, _] =>
-        val currentState = current.asInstanceOf[State[K, V]]
-        val newVal = Success(tryJoin(currentState.res, v.get))
-        if (state.compareAndSet(current, newVal))
-          currentState
->>>>>>> 137570ef
         else
           tryCompleteAndGetState(v)
 
@@ -575,7 +567,6 @@
 
     // the only call to `tryCompleteAndGetState`
     val res = tryCompleteAndGetState(resolved) match {
-<<<<<<< HEAD
       case _: FinalState[K, V] => // was already complete
         true // As decided by phaller,  we ignore all updates after freeze and do not throw exceptions
 
@@ -589,26 +580,6 @@
             pre.nextDependentCells.foreach(_._1.updateDeps())
             pre.completeDependentCells.foreach(_.updateDeps())
         }
-=======
-      case finalRes: Try[_] => // was already complete
-        val finalResult = finalRes.asInstanceOf[Try[V]].get
-        val newVal = value.map(tryJoin(finalResult, _))
-        val res = finalRes == newVal
-        res
-
-      case pre: State[K, V] =>
-        val nextCallbacks = pre.nextCallbacks
-        val completeCallbacks = pre.completeCallbacks
-
-        if (nextCallbacks.nonEmpty)
-          nextCallbacks.values.foreach { callbacks =>
-            callbacks.foreach(callback => callback.execute())
-          }
-        if (completeCallbacks.nonEmpty)
-          completeCallbacks.values.foreach { callbacks =>
-            callbacks.foreach(callback => callback.execute())
-          }
->>>>>>> 137570ef
 
         onCompleteHandler.foreach(_.apply(finalValue.res))
         onNextHandler.foreach(_.apply(finalValue.res))
