--- conflicted
+++ resolved
@@ -607,16 +607,12 @@
 
           // create "staging" for dependent cells.
           // To avoid multiple compareAndSets, this is not moved to a different method
-          val staged = Some(newVal)
+          val staged = NextOutcome(newVal)
           val newNextDeps = current.nextDependentCells.map {
-<<<<<<< HEAD
             case (c, _) => (c, staged)
-=======
-            case (c, _) => (c, NextOutcome(newVal))
->>>>>>> fc737e15
           }
           // do not wrap NextOutcome AGAIN and AGAIN in the next line, see issue32
-          val newState = new IntermediateState(NextOutcome(newVal), current.tasksActive, current.completeDependentCells, current.completeCallbacks, newNextDeps, current.nextCallbacks, current.combinedCallbacks)
+          val newState = new IntermediateState(staged, current.tasksActive, current.completeDependentCells, current.completeCallbacks, newNextDeps, current.nextCallbacks, current.combinedCallbacks)
 
           if (!state.compareAndSet(current, newState)) {
             tryNewState(value)
