package cell

import org.scalatest.FunSuite
import java.util.concurrent.CountDownLatch

import scala.util.{ Failure, Success }
import scala.concurrent.{ Await, Promise }
import scala.concurrent.duration._
import lattice.{ DefaultKey, Key, Lattice, MonotonicUpdater, NaturalNumberLattice, NotMonotonicException, StringIntKey, StringIntUpdater, Updater }
import opal._
import org.opalj.br.analyses.Project
import java.io.File
import java.util.concurrent.atomic.AtomicInteger

class BaseSuite extends FunSuite {

  implicit val stringIntUpdater: Updater[Int] = new StringIntUpdater

  test("putFinal") {
    val latch = new CountDownLatch(1)

    implicit val pool = new HandlerPool
    val completer = CellCompleter[StringIntKey, Int]("somekey")
    val cell = completer.cell
    cell.onComplete {
      case Success(v) =>
        assert(v === 5)
        latch.countDown()
      case Failure(e) =>
        assert(false)
        latch.countDown()
    }
    completer.putFinal(5)

    latch.await()

    pool.shutdown()
  }

  test("putFinal: 2 putFinals with same value to the same cell") {
    implicit val pool = new HandlerPool
    val completer = CellCompleter[StringIntKey, Int]("somekey")
    val cell = completer.cell

    completer.putFinal(5)

    try {
      completer.putFinal(5)
      assert(true)
    } catch {
      case e: Exception => assert(false)
    }

    pool.shutdown()
  }

  test("putFinal: putFinal on complete cell without adding new information") {
    implicit val pool = new HandlerPool
    val completer = CellCompleter[ImmutabilityKey.type, Immutability](ImmutabilityKey)
    val cell = completer.cell

    completer.putFinal(Mutable)

    try {
      completer.putFinal(ConditionallyImmutable)
      assert(false)
    } catch {
      case ise: IllegalStateException => assert(true)
      case e: Exception => assert(false)
    }

    pool.shutdown()
  }

  test("putFinal: putFinal on complete cell adding new information") {
    implicit val pool = new HandlerPool
    val completer = CellCompleter[ImmutabilityKey.type, Immutability](ImmutabilityKey)
    val cell = completer.cell

    completer.putFinal(ConditionallyImmutable)

    try {
      completer.putFinal(Mutable)
      assert(false)
    } catch {
      case ise: IllegalStateException => assert(true)
      case e: Exception => assert(false)
    }

    pool.shutdown()
  }

  test("whenComplete") {
    val latch = new CountDownLatch(1)

    implicit val pool = new HandlerPool
    val completer1 = CellCompleter[StringIntKey, Int]("somekey")
    val completer2 = CellCompleter[StringIntKey, Int]("someotherkey")

    val cell1 = completer1.cell
    cell1.whenComplete(completer2.cell, x => if (x == 10) FinalOutcome(20) else NoOutcome)

    cell1.onComplete {
      case Success(v) =>
        assert(v === 20)
        latch.countDown()
      case Failure(e) =>
        assert(false)
        latch.countDown()
    }

    completer2.putFinal(10)

    latch.await()

    pool.shutdown()
  }

  test("whenCompleteSequential") {
    val latch = new CountDownLatch(1)

    implicit val pool = new HandlerPool
    val completer1 = CellCompleter[StringIntKey, Int]("somekey")
    val completer2 = CellCompleter[StringIntKey, Int]("someotherkey")

    val cell1 = completer1.cell
    cell1.whenCompleteSequential(completer2.cell, x => if (x == 10) FinalOutcome(20) else NoOutcome)

    cell1.onComplete {
      case Success(v) =>
        assert(v === 20)
        latch.countDown()
      case Failure(e) =>
        assert(false)
        latch.countDown()
    }

    completer2.putFinal(10)

    latch.await()

    pool.shutdown()
  }

  test("whenComplete: only registered once") {
    implicit val pool: HandlerPool = new HandlerPool
    val completer1 = CellCompleter[StringIntKey, Int]("somekey")
    val completer2 = CellCompleter[StringIntKey, Int]("someotherkey")

    val cell1 = completer1.cell

    def f(x: Int): Outcome[Int] = if (x == 10) FinalOutcome(20) else NoOutcome
    def g(x: Int): Outcome[Int] = if (x == 20) FinalOutcome(30) else NoOutcome

    // first registration should succeed
    assert(cell1.whenComplete(completer2.cell, f))

    // every subsequent whenComplete should fail
    assert(!cell1.whenComplete(completer2.cell, f))
    assert(!cell1.whenComplete(completer2.cell, g))
    assert(!cell1.whenCompleteSequential(completer2.cell, f))
    assert(!cell1.whenCompleteSequential(completer2.cell, g))

    // subsequent whenNext should succeed
    assert(cell1.whenNext(completer2.cell, f))

    pool.shutdown()
  }

  test("whenCompleteSequential: only registered once") {
    implicit val pool: HandlerPool = new HandlerPool
    val completer1 = CellCompleter[StringIntKey, Int]("somekey")
    val completer2 = CellCompleter[StringIntKey, Int]("someotherkey")

    val cell1 = completer1.cell

    def f(x: Int): Outcome[Int] = if (x == 10) FinalOutcome(20) else NoOutcome
    def g(x: Int): Outcome[Int] = if (x == 20) FinalOutcome(30) else NoOutcome

    // first registration should succeed
    assert(cell1.whenCompleteSequential(completer2.cell, f))

    // every subsequent whenComplete should fail
    assert(!cell1.whenComplete(completer2.cell, f))
    assert(!cell1.whenComplete(completer2.cell, g))
    assert(!cell1.whenCompleteSequential(completer2.cell, f))
    assert(!cell1.whenCompleteSequential(completer2.cell, g))

    // subsequent whenNext should succeed
    assert(cell1.whenNext(completer2.cell, f))

    pool.shutdown()
  }

  test("whenComplete: dependency 1") {
    val latch = new CountDownLatch(1)

    implicit val pool = new HandlerPool
    val completer1 = CellCompleter[StringIntKey, Int]("somekey")
    val completer2 = CellCompleter[StringIntKey, Int]("someotherkey")

    val cell1 = completer1.cell
    cell1.whenComplete(completer2.cell, x => if (x == 10) FinalOutcome(20) else NoOutcome)

    cell1.onComplete {
      case Success(v) =>
        assert(v === 20)
        latch.countDown()
      case Failure(e) =>
        assert(false)
        latch.countDown()
    }

    completer2.putFinal(10)

    latch.await()

    assert(cell1.numCompleteDependencies == 0)

    pool.shutdown()
  }

  test("whenCompleteSequential: dependency 1") {
    val latch = new CountDownLatch(1)

    implicit val pool = new HandlerPool
    val completer1 = CellCompleter[StringIntKey, Int]("somekey")
    val completer2 = CellCompleter[StringIntKey, Int]("someotherkey")

    val cell1 = completer1.cell
    cell1.whenCompleteSequential(completer2.cell, x => if (x == 10) FinalOutcome(20) else NoOutcome)

    cell1.onComplete {
      case Success(v) =>
        assert(v === 20)
        latch.countDown()
      case Failure(e) =>
        assert(false)
        latch.countDown()
    }

    completer2.putFinal(10)

    latch.await()

    assert(cell1.numCompleteDependencies == 0)

    pool.shutdown()
  }

  test("whenComplete: dependency 2") {
    implicit val pool = new HandlerPool
    val completer1 = CellCompleter[StringIntKey, Int]("somekey")
    val completer2 = CellCompleter[StringIntKey, Int]("someotherkey")

    val cell1 = completer1.cell
    cell1.whenComplete(completer2.cell, x => if (x == 10) FinalOutcome(20) else NoOutcome)

    completer2.putFinal(9)

    cell1.waitUntilNoDeps()

    assert(cell1.numCompleteDependencies == 0)

    pool.shutdown()
  }

  test("whenCompleteSequential: dependency 2") {
    implicit val pool = new HandlerPool
    val completer1 = CellCompleter[StringIntKey, Int]("somekey")
    val completer2 = CellCompleter[StringIntKey, Int]("someotherkey")

    val cell1 = completer1.cell
    cell1.whenCompleteSequential(completer2.cell, x => if (x == 10) FinalOutcome(20) else NoOutcome)

    completer2.putFinal(9)

    cell1.waitUntilNoDeps()

    assert(cell1.numCompleteDependencies == 0)

    pool.shutdown()
  }

  test("whenComplete: dependency 3") {
    implicit val pool = new HandlerPool
    val completer1 = CellCompleter[StringIntKey, Int]("somekey")
    val completer2 = CellCompleter[StringIntKey, Int]("someotherkey")

    val cell1 = completer1.cell
    cell1.whenComplete(completer2.cell, x => if (x == 10) NextOutcome(20) else NoOutcome)

    completer2.putFinal(10)

    cell1.waitUntilNoDeps()

    assert(cell1.numCompleteDependencies == 0)

    pool.shutdown()
  }

  test("whenCompleteSequential: dependency 3") {
    implicit val pool = new HandlerPool
    val completer1 = CellCompleter[StringIntKey, Int]("somekey")
    val completer2 = CellCompleter[StringIntKey, Int]("someotherkey")

    val cell1 = completer1.cell
    cell1.whenCompleteSequential(completer2.cell, x => if (x == 10) NextOutcome(20) else NoOutcome)

    completer2.putFinal(10)

    cell1.waitUntilNoDeps()

    assert(cell1.numCompleteDependencies == 0)

    pool.shutdown()
  }

  test("whenNext/whenComplete: dependency ") {
    val latch = new CountDownLatch(1)

    implicit val pool = new HandlerPool
    val completer1 = CellCompleter[StringIntKey, Int]("somekey")
    val completer2 = CellCompleter[StringIntKey, Int]("someotherkey")
    val completer3 = CellCompleter[StringIntKey, Int]("someotherkey")

    val cell1 = completer1.cell
    cell1.whenComplete(completer2.cell, x => if (x == 10) FinalOutcome(20) else NoOutcome)
    cell1.whenNext(completer2.cell, x => if (x == 10) FinalOutcome(20) else NoOutcome)
    cell1.whenCompleteSequential(completer2.cell, x => if (x == 10) FinalOutcome(20) else NoOutcome)
    cell1.whenNextSequential(completer2.cell, x => if (x == 10) FinalOutcome(20) else NoOutcome)

    cell1.whenNext(completer3.cell, x => if (x == 10) FinalOutcome(20) else NoOutcome)
    cell1.whenComplete(completer3.cell, x => if (x == 10) FinalOutcome(20) else NoOutcome)
    cell1.whenNextSequential(completer3.cell, x => if (x == 10) FinalOutcome(20) else NoOutcome)
    cell1.whenCompleteSequential(completer3.cell, x => if (x == 10) FinalOutcome(20) else NoOutcome)

    assert(cell1.numCompleteDependencies == 2)
    assert(cell1.numNextDependencies == 2)

    pool.shutdown()
  }

  test("whenComplete: callback removal") {
    implicit val pool = new HandlerPool

    val completer1 = CellCompleter[ImmutabilityKey.type, Immutability](ImmutabilityKey)
    val completer2 = CellCompleter[ImmutabilityKey.type, Immutability](ImmutabilityKey)

    completer1.cell.whenComplete(completer2.cell, (imm) => if (imm == Mutable) FinalOutcome(Mutable) else NoOutcome)

    completer1.putFinal(Immutable)
    assert(completer2.cell.numCompleteCallbacks == 0)
    completer2.putFinal(Mutable)

    assert(completer1.cell.getResult() == Immutable)
    assert(completer2.cell.getResult() == Mutable)

    pool.shutdown()
  }

  test("whenCompleteSequential: callback removal") {
    implicit val pool = new HandlerPool

    val completer1 = CellCompleter[ImmutabilityKey.type, Immutability](ImmutabilityKey)
    val completer2 = CellCompleter[ImmutabilityKey.type, Immutability](ImmutabilityKey)

    completer1.cell.whenCompleteSequential(completer2.cell, (imm) => if (imm == Mutable) FinalOutcome(Mutable) else NoOutcome)

    completer1.putFinal(Immutable)
    assert(completer2.cell.numCompleteCallbacks == 0)
    completer2.putFinal(Mutable)

    assert(completer1.cell.getResult() == Immutable)
    assert(completer2.cell.getResult() == Mutable)

    pool.shutdown()
  }

  test("onNext") {
    val latch = new CountDownLatch(1)

    implicit val pool = new HandlerPool
    val completer = CellCompleter[StringIntKey, Int]("somekey")

    val cell = completer.cell

    cell.onNext {
      case Success(x) =>
        assert(x === 9)
        latch.countDown()
      case Failure(e) =>
        assert(false)
        latch.countDown()
    }

    completer.putNext(9)

    latch.await()

    pool.shutdown()
  }

  test("whenNext") {
    val latch = new CountDownLatch(1)

    implicit val pool = new HandlerPool
    val completer1 = CellCompleter[StringIntKey, Int]("somekey")
    val completer2 = CellCompleter[StringIntKey, Int]("someotherkey")

    val cell1 = completer1.cell
    cell1.whenNext(completer2.cell, x => {
      if (x == 10) NextOutcome(20)
      else NoOutcome
    })

    cell1.onNext {
      case Success(x) =>
        assert(x === 20)
        latch.countDown()
      case Failure(e) =>
        assert(false)
        latch.countDown()
    }

    completer2.putNext(10)
    latch.await()

    assert(cell1.numNextDependencies == 1)

    pool.shutdown()
  }

  test("whenNextSequential") {
    val latch = new CountDownLatch(1)

    implicit val pool = new HandlerPool
    val completer1 = CellCompleter[StringIntKey, Int]("somekey")
    val completer2 = CellCompleter[StringIntKey, Int]("someotherkey")

    val cell1 = completer1.cell
    cell1.whenNextSequential(completer2.cell, x => {
      if (x == 10) NextOutcome(20)
      else NoOutcome
    })

    cell1.onNext {
      case Success(x) =>
        assert(x === 20)
        latch.countDown()
      case Failure(e) =>
        assert(false)
        latch.countDown()
    }

    completer2.putNext(10)
    latch.await()

    assert(cell1.numNextDependencies == 1)

    pool.shutdown()
  }

  test("whenNext: only registered once") {
    implicit val pool: HandlerPool = new HandlerPool
    val completer1 = CellCompleter[StringIntKey, Int]("somekey")
    val completer2 = CellCompleter[StringIntKey, Int]("someotherkey")

    val cell1 = completer1.cell

    def f(x: Int): Outcome[Int] = if (x == 10) FinalOutcome(20) else NoOutcome
    def g(x: Int): Outcome[Int] = if (x == 20) FinalOutcome(30) else NoOutcome

    // first registration should succeed
    assert(cell1.whenNext(completer2.cell, f))

    // every subsequent whenNext should fail
    assert(!cell1.whenNext(completer2.cell, f))
    assert(!cell1.whenNext(completer2.cell, g))
    assert(!cell1.whenNextSequential(completer2.cell, f))
    assert(!cell1.whenNextSequential(completer2.cell, g))

    // subsequent whenComplete should succeed
    assert(cell1.whenComplete(completer2.cell, f))

    pool.shutdown()
  }

  test("whenNextSequential: only registered once") {
    implicit val pool: HandlerPool = new HandlerPool
    val completer1 = CellCompleter[StringIntKey, Int]("somekey")
    val completer2 = CellCompleter[StringIntKey, Int]("someotherkey")

    val cell1 = completer1.cell

    def f(x: Int): Outcome[Int] = if (x == 10) FinalOutcome(20) else NoOutcome
    def g(x: Int): Outcome[Int] = if (x == 20) FinalOutcome(30) else NoOutcome

    // first registration should succeed
    assert(cell1.whenNextSequential(completer2.cell, f))

    // every subsequent whenNext should fail
    assert(!cell1.whenNext(completer2.cell, f))
    assert(!cell1.whenNext(completer2.cell, g))
    assert(!cell1.whenNextSequential(completer2.cell, f))
    assert(!cell1.whenNextSequential(completer2.cell, g))

    // subsequent whenComplete should succeed
    assert(cell1.whenComplete(completer2.cell, f))

    pool.shutdown()
  }

  test("whenNext: dependency 1") {
    val latch = new CountDownLatch(1)

    implicit val pool = new HandlerPool
    val completer1 = CellCompleter[StringIntKey, Int]("somekey")
    val completer2 = CellCompleter[StringIntKey, Int]("someotherkey")

    val cell1 = completer1.cell
    cell1.whenNext(completer2.cell, (x: Int) => {
      if (x == 10) NextOutcome(20)
      else NoOutcome
    })

    cell1.onNext {
      case Success(x) =>
        assert(x === 8)
        latch.countDown()
      case Failure(e) =>
        assert(false)
        latch.countDown()
    }

    completer2.putNext(9)
    completer1.putNext(8)

    latch.await()

    pool.shutdown()
  }

  test("whenNextSequential: dependency 1") {
    val latch = new CountDownLatch(1)

    implicit val pool = new HandlerPool
    val completer1 = CellCompleter[StringIntKey, Int]("somekey")
    val completer2 = CellCompleter[StringIntKey, Int]("someotherkey")

    val cell1 = completer1.cell
    cell1.whenNextSequential(completer2.cell, (x: Int) => {
      if (x == 10) NextOutcome(20)
      else NoOutcome
    })

    cell1.onNext {
      case Success(x) =>
        assert(x === 8)
        latch.countDown()
      case Failure(e) =>
        assert(false)
        latch.countDown()
    }

    completer2.putNext(9)
    completer1.putNext(8)

    latch.await()

    pool.shutdown()
  }

  test("whenNext: dependency 2") {
    val latch = new CountDownLatch(2)

    implicit val pool = new HandlerPool
    val completer1 = CellCompleter[StringIntKey, Int]("somekey")
    val completer2 = CellCompleter[StringIntKey, Int]("someotherkey")

    val cell1 = completer1.cell
    cell1.whenNext(completer2.cell, (x: Int) => {
      if (x == 10) NextOutcome(20)
      else NoOutcome
    })
    cell1.whenComplete(completer2.cell, x => if (x == 10) FinalOutcome(20) else NoOutcome)

    assert(cell1.numNextDependencies == 1)

    cell1.onComplete {
      case Success(x) =>
        assert(x === 20)
        latch.countDown()
      case Failure(e) =>
        assert(false)
        latch.countDown()
    }
    cell1.onNext {
      case Success(x) =>
        assert(x === 20)
        latch.countDown()
      case Failure(e) =>
        assert(false)
        latch.countDown()
    }

    completer2.putFinal(10)
    latch.await()

    assert(cell1.numNextDependencies == 0)

    pool.shutdown()
  }

  test("whenNextSequential: dependency 2") {
    val latch = new CountDownLatch(2)

    implicit val pool = new HandlerPool
    val completer1 = CellCompleter[StringIntKey, Int]("somekey")
    val completer2 = CellCompleter[StringIntKey, Int]("someotherkey")

    val cell1 = completer1.cell
    cell1.whenNextSequential(completer2.cell, (x: Int) => {
      if (x == 10) NextOutcome(20)
      else NoOutcome
    })
    cell1.whenComplete(completer2.cell, x => if (x == 10) FinalOutcome(20) else NoOutcome)

    assert(cell1.numNextDependencies == 1)

    cell1.onComplete {
      case Success(x) =>
        assert(x === 20)
        latch.countDown()
      case Failure(e) =>
        assert(false)
        latch.countDown()
    }
    cell1.onNext {
      case Success(x) =>
        assert(x === 20)
        latch.countDown()
      case Failure(e) =>
        assert(false)
        latch.countDown()
    }

    completer2.putFinal(10)
    latch.await()

    assert(cell1.numNextDependencies == 0)

    pool.shutdown()
  }

  test("whenNext: Triggered by putFinal when no whenComplete exist for same cell") {
    val latch = new CountDownLatch(1)

    implicit val pool = new HandlerPool
    val completer1 = CellCompleter[StringIntKey, Int]("somekey")
    val completer2 = CellCompleter[StringIntKey, Int]("someotherkey")

    val cell1 = completer1.cell
    cell1.whenNext(completer2.cell, (x: Int) => {
      if (x == 10) NextOutcome(20)
      else NoOutcome
    })

    assert(cell1.numNextDependencies == 1)

    cell1.onNext {
      case Success(x) =>
        assert(x === 20)
        latch.countDown()
      case Failure(e) =>
        assert(false)
        latch.countDown()
    }

    completer2.putFinal(10)
    latch.await()

    pool.shutdown()
  }

  test("whenNextSequential: Triggered by putFinal when no whenComplete exist for same cell") {
    val latch = new CountDownLatch(1)

    implicit val pool = new HandlerPool
    val completer1 = CellCompleter[StringIntKey, Int]("somekey")
    val completer2 = CellCompleter[StringIntKey, Int]("someotherkey")

    val cell1 = completer1.cell
    cell1.whenNextSequential(completer2.cell, (x: Int) => {
      if (x == 10) NextOutcome(20)
      else NoOutcome
    })

    assert(cell1.numNextDependencies == 1)

    cell1.onNext {
      case Success(x) =>
        assert(x === 20)
        latch.countDown()
      case Failure(e) =>
        assert(false)
        latch.countDown()
    }

    completer2.putFinal(10)
    latch.await()

    pool.shutdown()
  }

  test("whenNext: Remove whenNext dependencies from cells that depend on a completing cell") {
    /* Needs the dependees from the feature/cscc-resolving branch */
    implicit val pool = new HandlerPool
    val completer1 = CellCompleter[StringIntKey, Int]("somekey")
    val completer2 = CellCompleter[StringIntKey, Int]("someotherkey")

    val cell1 = completer1.cell
    cell1.whenNext(completer2.cell, x => {
      if (x == 10) NextOutcome(20)
      else NoOutcome
    })

    completer2.putFinal(10)

    cell1.waitUntilNoNextDeps()

    assert(cell1.numNextDependencies == 0)

    pool.shutdown()
  }

  test("whenNextSequential: Remove whenNext dependencies from cells that depend on a completing cell") {
    /* Needs the dependees from the feature/cscc-resolving branch */
    implicit val pool = new HandlerPool
    val completer1 = CellCompleter[StringIntKey, Int]("somekey")
    val completer2 = CellCompleter[StringIntKey, Int]("someotherkey")

    val cell1 = completer1.cell
    cell1.whenNextSequential(completer2.cell, x => {
      if (x == 10) NextOutcome(20)
      else NoOutcome
    })

    completer2.putFinal(10)

    cell1.waitUntilNoNextDeps()

    assert(cell1.numNextDependencies == 0)

    pool.shutdown()
  }

  test("whenNext: callback removal") {
    implicit val pool = new HandlerPool

    val completer1 = CellCompleter[ImmutabilityKey.type, Immutability](ImmutabilityKey)
    val completer2 = CellCompleter[ImmutabilityKey.type, Immutability](ImmutabilityKey)

    completer1.cell.whenNext(completer2.cell, (imm: Immutability) => imm match {
      case Mutable => NextOutcome(Mutable)
      case _ => NoOutcome
    })

    completer1.putFinal(Immutable)
    assert(completer2.cell.numNextCallbacks == 0)
    completer2.putNext(Mutable)

    assert(completer1.cell.getResult() == Immutable)
    assert(completer2.cell.getResult() == Mutable)

    pool.shutdown()
  }

  test("whenNextSequential: callback removal") {
    implicit val pool = new HandlerPool

    val completer1 = CellCompleter[ImmutabilityKey.type, Immutability](ImmutabilityKey)
    val completer2 = CellCompleter[ImmutabilityKey.type, Immutability](ImmutabilityKey)

    completer1.cell.whenNextSequential(completer2.cell, (imm: Immutability) => imm match {
      case Mutable => NextOutcome(Mutable)
      case _ => NoOutcome
    })

    completer1.putFinal(Immutable)
    assert(completer2.cell.numNextDependencies == 0)
    completer2.putNext(Mutable)

    assert(completer1.cell.getResult() == Immutable)
    assert(completer2.cell.getResult() == Mutable)

    pool.shutdown()
  }

  test("whenNext: Dependencies concurrency test") {
    implicit val pool = new HandlerPool
    val latch = new CountDownLatch(10000)
    val completer1 = CellCompleter[ImmutabilityKey.type, Immutability](ImmutabilityKey)

    for (i <- 1 to 10000) {
      pool.execute(() => {
        val completer2 = CellCompleter[ImmutabilityKey.type, Immutability](ImmutabilityKey)
        completer1.cell.whenNext(completer2.cell, (x: Immutability) => {
          if (x == Mutable) NextOutcome(Mutable)
          else NoOutcome
        })
        latch.countDown()
      })
    }

    latch.await()

    assert(completer1.cell.numNextDependencies == 10000)

    pool.shutdown()
  }

  test("whenComplete: Dependencies concurrency test") {
    implicit val pool = new HandlerPool
    val latch = new CountDownLatch(10000)
    val completer1 = CellCompleter[ImmutabilityKey.type, Immutability](ImmutabilityKey)

    for (i <- 1 to 10000) {
      pool.execute(() => {
        val completer2 = CellCompleter[ImmutabilityKey.type, Immutability](ImmutabilityKey)
        completer1.cell.whenComplete(completer2.cell, (x: Immutability) => {
          if (x == Mutable) NextOutcome(Mutable)
          else NoOutcome
        })
        latch.countDown()
      })
    }

    latch.await()

    assert(completer1.cell.numCompleteDependencies == 10000)

    pool.shutdown()
  }

  test("whenNextSequential: Dependencies concurrency test") {
    implicit val pool = new HandlerPool
    val latch = new CountDownLatch(10000)
    val completer1 = CellCompleter[ImmutabilityKey.type, Immutability](ImmutabilityKey)
    val completer2 = CellCompleter[ImmutabilityKey.type, Immutability](ImmutabilityKey)

    for (i <- 1 to 10000) {
      pool.execute(() => {
        val otherCell = CellCompleter[ImmutabilityKey.type, Immutability](ImmutabilityKey).cell
        completer1.cell.whenNextSequential(otherCell, (x: Immutability) => {
          if (x == Mutable) NextOutcome(Mutable)
          else NoOutcome
        })
        latch.countDown()
      })
    }

    latch.await()

    assert(completer1.cell.numNextDependencies == 10000)

    pool.shutdown()
  }

  test("whenNext: concurrent put final") {
    var expectedValue: Option[Immutability] = None

    for (_ <- 1 to 100) {
      implicit val pool = new HandlerPool
      val completer1 = CellCompleter[ImmutabilityKey.type, Immutability](ImmutabilityKey)
      val completer2 = CellCompleter[ImmutabilityKey.type, Immutability](ImmutabilityKey)

      val cell1 = completer1.cell
      cell1.trigger()

      pool.execute(() => {
        cell1.whenComplete(completer2.cell, x => {
          NoOutcome
        })
        ()
      })

      pool.execute(() => {
        cell1.whenNext(completer2.cell, x => {
          if (x == Mutable) NextOutcome(Mutable)
          else NoOutcome
        })
        ()
      })
      pool.execute(() => completer2.putFinal(Mutable))

      val fut = pool.quiescentResolveCell
      Await.ready(fut, 2.seconds)

      if (expectedValue.isEmpty) expectedValue = Some(cell1.getResult())
      else assert(cell1.getResult() == expectedValue.get)

      pool.shutdown()
    }
  }

  test("whenNextSequential: concurrent put final") {
    var expectedValue: Option[Immutability] = None

    for (_ <- 1 to 100) {
      implicit val pool = new HandlerPool
      val completer1 = CellCompleter[ImmutabilityKey.type, Immutability](ImmutabilityKey)
      val completer2 = CellCompleter[ImmutabilityKey.type, Immutability](ImmutabilityKey)

      val cell1 = completer1.cell

      pool.execute(() => {
        cell1.whenCompleteSequential(completer2.cell, x => {
          NoOutcome
        })
        ()
      })

      pool.execute(() => {
        cell1.whenNextSequential(completer2.cell, x => {
          if (x == Mutable) NextOutcome(Mutable)
          else NoOutcome
        })
        ()
      })
      pool.execute(() => completer2.putFinal(Mutable))

      val fut = pool.quiescentResolveCycles
      Await.ready(fut, 2.seconds)

      if (expectedValue.isEmpty) expectedValue = Some(cell1.getResult())
      else assert(cell1.getResult() == expectedValue.get)

      pool.shutdown()
    }
  }

  test("whenNext: One cell with several dependencies on the same cell concurrency test") {
    implicit val pool = new HandlerPool

    for (i <- 1 to 1000) {
      val completer1 = CellCompleter[ImmutabilityKey.type, Immutability](ImmutabilityKey)
      val completer2 = CellCompleter[ImmutabilityKey.type, Immutability](ImmutabilityKey)
      completer1.cell.whenNext(completer2.cell, {
        case Immutable | ConditionallyImmutable => NoOutcome
        case Mutable => NextOutcome(Mutable)
      })

      assert(completer1.cell.numTotalDependencies == 1)

      pool.execute(() => completer2.putNext(ConditionallyImmutable))
      pool.execute(() => completer2.putFinal(Mutable))

      val fut = pool.quiescentResolveCell
      Await.result(fut, 2.second)

      assert(completer2.cell.getResult() == Mutable)
      assert(completer1.cell.getResult() == Mutable)
    }

    pool.shutdown()
  }

  test("whenNext: concurrent put next") {
    var exptectedValue: Option[Immutability] = None

    for (_ <- 1 to 100) {
      implicit val pool = new HandlerPool
      val completer1 = CellCompleter[ImmutabilityKey.type, Immutability](ImmutabilityKey)
      val completer2 = CellCompleter[ImmutabilityKey.type, Immutability](ImmutabilityKey)

      val cell1 = completer1.cell

<<<<<<< HEAD
      pool.execute(() => cell1.whenNext(completer2.cell, x => {
        if (x == Mutable) NextOutcome(Mutable)
        else NoOutcome
      }))
=======
      pool.execute(() => {
        cell1.whenNext(completer2.cell, x => {
          if (x == Mutable) NextOutcome(Mutable)
          else NoOutcome
        })
        ()
      })
>>>>>>> ecd0b3ce
      pool.execute(() => completer2.putNext(Mutable))

      val fut = pool.quiescentResolveDefaults
      Await.ready(fut, 2.seconds)

      if (exptectedValue.isEmpty) exptectedValue = Some(cell1.getResult())
      else assert(cell1.getResult() == exptectedValue.get)

      pool.shutdown()
    }
  }

  test("whenNextSequential: One cell with several dependencies on the same cell concurrency test") {
    implicit val pool = new HandlerPool

    var numErrorsWithCell1 = 0
    var numErrorsWithCell2 = 0

    for (i <- 1 to 1000) {
      val completer1 = CellCompleter[ImmutabilityKey.type, Immutability](ImmutabilityKey)
      val completer2 = CellCompleter[ImmutabilityKey.type, Immutability](ImmutabilityKey)
      completer1.cell.whenNextSequential(completer2.cell, {
        case Immutable | ConditionallyImmutable => NoOutcome
        case Mutable => NextOutcome(Mutable)
      })

      assert(completer1.cell.numTotalDependencies == 1)

      pool.execute(() => completer2.putNext(ConditionallyImmutable))
      pool.execute(() => completer2.putFinal(Mutable))

      val fut = pool.quiescentResolveCell
      Await.result(fut, 2.second)

      if (!(completer1.cell.getResult() == Mutable)) numErrorsWithCell1 += 1
      if (!(completer2.cell.getResult() == Mutable)) numErrorsWithCell2 += 1
    }
    assert(numErrorsWithCell1 == 0, "errors with cell 1")
    assert(numErrorsWithCell2 == 0, "errors with cell 2")
    pool.shutdown()
  }

  test("whenNext: complete dependent cell") {
    val latch = new CountDownLatch(1)

    implicit val pool = new HandlerPool
    val completer1 = CellCompleter[StringIntKey, Int]("somekey")
    val completer2 = CellCompleter[StringIntKey, Int]("someotherkey")

    val cell1 = completer1.cell
    cell1.whenNext(completer2.cell, (x: Int) => {
      if (x == 10) FinalOutcome(20)
      else NoOutcome
    })

    cell1.onComplete {
      case Success(v) =>
        assert(v === 20)
        latch.countDown()
      case Failure(e) =>
        assert(false)
        latch.countDown()
    }

    // This will complete `cell1`
    completer2.putNext(10)

    latch.await()

    // cell1 should be completed, so putNext(5) should not succeed
    try {
      completer1.putNext(5)
      assert(false)
    } catch {
      case ise: IllegalStateException => assert(true)
      case e: Exception => assert(false)
    }

    pool.shutdown()
  }

  test("whenNextSequential: complete dependent cell") {
    val latch = new CountDownLatch(1)

    implicit val pool = new HandlerPool
    val completer1 = CellCompleter[StringIntKey, Int]("somekey")
    val completer2 = CellCompleter[StringIntKey, Int]("someotherkey")

    val cell1 = completer1.cell
    cell1.whenNextSequential(completer2.cell, (x: Int) => {
      if (x == 10) FinalOutcome(20)
      else NoOutcome
    })

    cell1.onComplete {
      case Success(v) =>
        assert(v === 20)
        latch.countDown()
      case Failure(e) =>
        assert(false)
        latch.countDown()
    }

    // This will complete `cell1`
    completer2.putNext(10)

    latch.await()

    // cell1 should be completed, so putNext(5) should not succeed
    try {
      completer1.putNext(5)
      assert(false)
    } catch {
      case ise: IllegalStateException => assert(true)
      case e: Exception => assert(false)
    }

    pool.shutdown()
  }

  test("whenNext: complete depedent cell, dependency 1") {
    val latch = new CountDownLatch(1)

    implicit val pool = new HandlerPool
    val completer1 = CellCompleter[StringIntKey, Int]("somekey")
    val completer2 = CellCompleter[StringIntKey, Int]("someotherkey")

    val cell1 = completer1.cell
    cell1.whenNext(completer2.cell, (x: Int) => {
      if (x == 10) FinalOutcome(20)
      else NoOutcome
    })

    cell1.onComplete {
      case Success(x) =>
        assert(x === 20)
        latch.countDown()
      case Failure(e) =>
        assert(false)
        latch.countDown()
    }

    completer2.putNext(9)
    completer2.putNext(10)

    latch.await()

    pool.shutdown()
  }

  test("whenNextSequential: complete depedent cell, dependency 1") {
    val latch = new CountDownLatch(1)

    implicit val pool = new HandlerPool
    val completer1 = CellCompleter[StringIntKey, Int]("somekey")
    val completer2 = CellCompleter[StringIntKey, Int]("someotherkey")

    val cell1 = completer1.cell
    cell1.whenNextSequential(completer2.cell, (x: Int) => {
      if (x == 10) FinalOutcome(20)
      else NoOutcome
    })

    cell1.onComplete {
      case Success(x) =>
        assert(x === 20)
        latch.countDown()
      case Failure(e) =>
        assert(false)
        latch.countDown()
    }

    completer2.putNext(9)
    completer2.putNext(10)

    latch.await()

    pool.shutdown()
  }

  test("whenNext: complete dependent cell, dependency 2") {
    val latch1 = new CountDownLatch(1)
    val latch2 = new CountDownLatch(1)

    implicit val pool = new HandlerPool
    val completer1 = CellCompleter[StringIntKey, Int]("somekey")
    val completer2 = CellCompleter[StringIntKey, Int]("someotherkey")

    val cell1 = completer1.cell
    cell1.whenNext(completer2.cell, (x: Int) => {
      if (x == 10) FinalOutcome(20)
      else NoOutcome
    })

    cell1.onNext {
      case Success(x) =>
        assert(x === 8 || x === 20)
        latch1.countDown()
      case Failure(e) =>
        assert(false)
        latch1.countDown()
    }

    cell1.onComplete {
      case Success(x) =>
        assert(x === 20)
        latch2.countDown()
      case Failure(e) =>
        assert(false)
        latch2.countDown()
    }

    completer1.putNext(8)
    latch1.await()

    completer2.putNext(10)
    latch2.await()

    pool.shutdown()
  }

  test("whenNextSequential: complete dependent cell, dependency 2") {
    val latch1 = new CountDownLatch(1)
    val latch2 = new CountDownLatch(1)

    implicit val pool = new HandlerPool
    val completer1 = CellCompleter[StringIntKey, Int]("somekey")
    val completer2 = CellCompleter[StringIntKey, Int]("someotherkey")

    val cell1 = completer1.cell
    cell1.whenNextSequential(completer2.cell, (x: Int) => {
      if (x == 10) FinalOutcome(20)
      else NoOutcome
    })

    cell1.onNext {
      case Success(x) =>
        assert(x === 8 || x === 20)
        latch1.countDown()
      case Failure(e) =>
        assert(false)
        latch1.countDown()
    }

    cell1.onComplete {
      case Success(x) =>
        assert(x === 20)
        latch2.countDown()
      case Failure(e) =>
        assert(false)
        latch2.countDown()
    }

    completer1.putNext(8)
    latch1.await()

    completer2.putNext(10)
    latch2.await()

    pool.shutdown()
  }

  test("when: values passed to callback") {
    val latch1 = new CountDownLatch(1)
    val latch2 = new CountDownLatch(1)

    implicit val pool = new HandlerPool
    val completer1 = CellCompleter[StringIntKey, Int]("somekey")
    val completer2 = CellCompleter[StringIntKey, Int]("someotherkey")

    val cell1 = completer1.cell
    cell1.when(completer2.cell, (x, isFinal) => {
      Outcome(x, isFinal) // complete, if completer2 is completed
    })

    assert(cell1.numNextDependencies == 1)
    assert(cell1.numTotalDependencies == 1)
    assert(completer2.cell.numNextCallbacks == 1)
    assert(completer2.cell.numCompleteCallbacks == 1)

    cell1.onNext {
      case Success(x) =>
        assert((x === 8 && !cell1.isComplete) || x === 10)
        latch1.countDown()
      case Failure(e) =>
        assert(false)
        latch1.countDown()
    }

    cell1.onComplete {
      case Success(x) =>
        assert(x === 10)
        latch2.countDown()
      case Failure(e) =>
        assert(false)
        latch2.countDown()
    }

    completer1.putNext(8)
    latch1.await()

    assert(!cell1.isComplete)

    completer2.putFinal(10)
    latch2.await()

    assert(cell1.isComplete)

    pool.shutdown()
  }

  test("whenSequential: values passed to callback") {
    val latch1 = new CountDownLatch(1)
    val latch2 = new CountDownLatch(1)

    implicit val pool = new HandlerPool
    val completer1 = CellCompleter[StringIntKey, Int]("somekey")
    val completer2 = CellCompleter[StringIntKey, Int]("someotherkey")

    val cell1 = completer1.cell
    cell1.whenSequential(completer2.cell, (x, isFinal) => {
      Outcome(x, isFinal) // complete, if completer2 is completed
    })

    assert(cell1.numNextDependencies == 1)
    assert(cell1.numTotalDependencies == 1)
    assert(completer2.cell.numNextCallbacks == 1)
    assert(completer2.cell.numCompleteCallbacks == 1)

    cell1.onNext {
      case Success(x) =>
        assert((x === 8 && !cell1.isComplete) || x === 10)
        latch1.countDown()
      case Failure(e) =>
        assert(false)
        latch1.countDown()
    }

    cell1.onComplete {
      case Success(x) =>
        assert(x === 10)
        latch2.countDown()
      case Failure(e) =>
        assert(false)
        latch2.countDown()
    }

    completer1.putNext(8)
    latch1.await()

    assert(!cell1.isComplete)

    completer2.putFinal(10)
    latch2.await()

    assert(cell1.isComplete)

    pool.shutdown()
  }

  test("put: isFinal == true") {
    val latch = new CountDownLatch(1)

    implicit val pool = new HandlerPool
    val completer = CellCompleter[StringIntKey, Int]("somekey")
    completer.cell.onComplete {
      case Success(v) =>
        assert(v === 6)
        latch.countDown()
      case Failure(e) =>
        assert(false)
        latch.countDown()
    }
    completer.put(6, true)

    latch.await()
    pool.shutdown()
  }

  test("put: isFinal == false") {
    val latch = new CountDownLatch(1)

    implicit val pool = new HandlerPool
    val completer = CellCompleter[StringIntKey, Int]("somekey")
    completer.cell.onNext {
      case Success(x) =>
        assert(x === 10)
        latch.countDown()
      case Failure(e) =>
        assert(false)
        latch.countDown()
    }
    completer.put(10, false)

    latch.await()
    pool.shutdown()
  }

  test("putFinal: result passed to callbacks") {
    val latch = new CountDownLatch(1)

    implicit val setLattice = new Lattice[Set[Int]] {
      def join(curr: Set[Int], v2: Set[Int]): Set[Int] = curr ++ v2
      def bottom = Set.empty[Int]
    }
    val key = new lattice.DefaultKey[Set[Int]]

    implicit val pool = new HandlerPool
    val completer = CellCompleter[key.type, Set[Int]](key)
    val cell = completer.cell
    cell.onComplete {
      case Success(v) =>
        assert(v === Set(3, 4, 5))
        latch.countDown()
      case Failure(e) =>
        assert(false)
        latch.countDown()
    }
    completer.putNext(Set(3, 5))
    completer.putFinal(Set(4))

    latch.await()
    pool.shutdown()
  }

  test("putNext: result passed to callbacks") {
    val latch = new CountDownLatch(1)

    implicit val setLattice = new Lattice[Set[Int]] {
      def join(curr: Set[Int], v2: Set[Int]): Set[Int] = curr ++ v2
      def bottom = Set.empty[Int]
    }
    val key = new lattice.DefaultKey[Set[Int]]

    implicit val pool = new HandlerPool
    val completer = CellCompleter[key.type, Set[Int]](key)
    val cell = completer.cell
    completer.putNext(Set(3, 5))
    cell.onNext {
      case Success(v) =>
        assert(v === Set(3, 4, 5) || v === Set(3, 5))
        latch.countDown()
      case Failure(e) =>
        assert(false)
        latch.countDown()
    }
    completer.putNext(Set(4))

    latch.await()
    pool.shutdown()
  }

  test("handler pool") {
    implicit val pool = new HandlerPool
    val latch = new CountDownLatch(1)
    val latch2 = new CountDownLatch(1)
    pool.execute { () => latch.await() }
    pool.onQuiescent { () => latch2.countDown() }
    latch.countDown()

    latch2.await()
    assert(true)

    pool.shutdown()
  }

  test("quiescent incomplete cells") {
    implicit val pool = new HandlerPool
    val completer1 = CellCompleter[StringIntKey, Int]("key1")
    val completer2 = CellCompleter[StringIntKey, Int]("key2")
    val cell1 = completer1.cell
    val cell2 = completer2.cell
    cell1.whenComplete(cell2, x => if (x == 1) FinalOutcome(1) else NoOutcome)
    cell2.whenComplete(cell1, x => if (x == 1) FinalOutcome(1) else NoOutcome)
    val incompleteFut = pool.quiescentIncompleteCells
    val cells = Await.result(incompleteFut, 2.seconds)
    assert(cells.map(_.key).toString == "List(key1, key2)")
  }

  test("quiescent resolve cycle") {
    implicit val pool = new HandlerPool
    val completer1 = CellCompleter[StringIntKey, Int]("key1")
    val completer2 = CellCompleter[StringIntKey, Int]("key2")
    val cell1 = completer1.cell
    val cell2 = completer2.cell
    cell1.whenComplete(cell2, x => if (x == 0) FinalOutcome(0) else NoOutcome)
    cell2.whenComplete(cell1, x => if (x == 0) FinalOutcome(0) else NoOutcome)
    val qfut = pool.quiescentResolveCell
    Await.ready(qfut, 2.seconds)
    val incompleteFut = pool.quiescentIncompleteCells
    val cells = Await.result(incompleteFut, 2.seconds)
    assert(cells.size == 0)
  }

  test("getResult: from complete cell") {
    implicit val pool = new HandlerPool
    val completer = CellCompleter[StringIntKey, Int]("somekey")
    val cell = completer.cell

    completer.putFinal(10)

    val result = cell.getResult

    assert(result == 10)
  }

  test("getResult: from incomplete cell") {
    implicit val pool = new HandlerPool
    val completer = CellCompleter[StringIntKey, Int]("somekey")
    val cell = completer.cell

    val result = cell.getResult

    assert(result == 0)
  }

  test("getResult: from a partially complete cell") {
    implicit val pool = new HandlerPool
    val completer = CellCompleter[ImmutabilityKey.type, Immutability](ImmutabilityKey)
    val cell = completer.cell

    completer.putNext(ConditionallyImmutable)

    val res = cell.getResult

    assert(res == ConditionallyImmutable)
  }

  test("purity analysis with Demo.java: pure methods") {
    val file = new File("core")
    val lib = Project(file)

    val report = PurityAnalysis.doAnalyze(lib, List.empty, () => false).toConsoleString.split("\n")

    val pureMethods = List(
      "pureness.Demo{ public static int pureThoughItUsesField(int,int) }",
      "pureness.Demo{ public static int pureThoughItUsesField2(int,int) }",
      "pureness.Demo{ public static int simplyPure(int,int) }",
      "pureness.Demo{ static int foo(int) }",
      "pureness.Demo{ static int bar(int) }",
      "pureness.Demo{ static int fooBar(int) }",
      "pureness.Demo{ static int barFoo(int) }",
      "pureness.Demo{ static int m1(int) }",
      "pureness.Demo{ static int m2(int) }",
      "pureness.Demo{ static int m3(int) }",
      "pureness.Demo{ static int cm1(int) }",
      "pureness.Demo{ static int cm2(int) }",
      "pureness.Demo{ static int scc0(int) }",
      "pureness.Demo{ static int scc1(int) }",
      "pureness.Demo{ static int scc2(int) }",
      "pureness.Demo{ static int scc3(int) }")

    val finalRes = pureMethods.filter(!report.contains(_))

    assert(finalRes.size == 0, report.mkString("\n"))
  }

  test("purity analysis with Demo.java: impure methods") {
    val file = new File("core")
    val lib = Project(file)

    val report = PurityAnalysis.doAnalyze(lib, List.empty, () => false).toConsoleString.split("\n")

    val impureMethods = List(
      "public static int impure(int)",
      "static int npfoo(int)",
      "static int npbar(int)",
      "static int mm1(int)",
      "static int mm2(int)",
      "static int mm3(int)",
      "static int m1np(int)",
      "static int m2np(int)",
      "static int m3np(int)",
      "static int cpure(int)",
      "static int cpureCallee(int)",
      "static int cpureCalleeCallee1(int)",
      "static int cpureCalleeCallee2(int)",
      "static int cpureCalleeCalleeCallee(int)",
      "static int cpureCalleeCalleeCalleeCallee(int)")

    val finalRes = impureMethods.filter(report.contains(_))

    assert(finalRes.size == 0)
  }

  test("PurityUpdate: successful updated") {
    val lattice = Purity.PurityUpdater

    val purity = lattice.update(UnknownPurity, Pure)
    assert(purity == Pure)

    val newPurity = lattice.update(purity, Pure)
    assert(newPurity == Pure)
  }

  test("PurityUpdater: failed updates") {
    val lattice = Purity.PurityUpdater

    try {
      val newPurity = lattice.update(Impure, Pure)
      assert(false)
    } catch {
      case lve: NotMonotonicException[_] => assert(true)
      case e: Exception => assert(false)
    }

    try {
      val newPurity = lattice.update(Pure, Impure)
      assert(false)
    } catch {
      case lve: NotMonotonicException[_] => assert(true)
      case e: Exception => assert(false)
    }
  }

  test("putNext: Successful, using ImmutabilityLattce") {
    implicit val pool = new HandlerPool
    val completer = CellCompleter[ImmutabilityKey.type, Immutability](ImmutabilityKey)
    val cell = completer.cell

    completer.putNext(Immutable)
    assert(cell.getResult == Immutable)

    completer.putNext(ConditionallyImmutable)
    assert(cell.getResult == ConditionallyImmutable)

    // Should be allowed because it's the same value and is allowed by the lattice
    completer.putFinal(ConditionallyImmutable)
    assert(cell.getResult == ConditionallyImmutable)

    // Even though cell is completed, this should be allowed because it's the same
    // value and is allowed by the lattice
    completer.putNext(ConditionallyImmutable)
    assert(cell.getResult == ConditionallyImmutable)

    // Even though cell is completed, this should be allowed because it wont add any new information
    completer.putNext(Immutable)
    assert(cell.getResult() == ConditionallyImmutable)

    pool.shutdown()
  }

  test("putNext: Failed, using ImmutabilityLattce") {
    implicit val pool = new HandlerPool

    val completer2 = CellCompleter[ImmutabilityKey.type, Immutability](ImmutabilityKey)
    val cell2 = completer2.cell

    completer2.putFinal(Immutable)

    // Should fail putNext with IllegalStateException because of adding new information
    // to an already complete cell
    try {
      completer2.putNext(ConditionallyImmutable)
      assert(false)
    } catch {
      case ise: IllegalStateException => assert(true)
      case e: Exception => assert(false)
    }

    pool.shutdown()
  }

  test("putNext: concurrency test") {
    implicit val pool = new HandlerPool

    for (i <- 1 to 10000) {
      val completer = CellCompleter[ImmutabilityKey.type, Immutability](ImmutabilityKey)

      pool.execute(() => completer.putNext(Immutable))
      pool.execute(() => completer.putNext(ConditionallyImmutable))
      pool.execute(() => completer.putNext(Mutable))

      val p = Promise[Boolean]()
      pool.onQuiescent { () => p.success(true) }

      try {
        Await.result(p.future, 2.seconds)
      } catch {
        case t: Throwable => assert(false, s"failure after $i iterations")
      }

      assert(completer.cell.getResult() == Mutable)
    }

    pool.shutdown()
  }

  test("whenNext and whenComplete: same depender") {
    val latch1 = new CountDownLatch(1)

    implicit val pool = new HandlerPool
    val completer1 = CellCompleter[StringIntKey, Int]("c1")
    val completer2 = CellCompleter[StringIntKey, Int]("c2")

    completer2.cell.whenNext(completer1.cell, (v) => {
      FinalOutcome(10)
    })
    completer2.cell.whenComplete(completer1.cell, (v) => {
      FinalOutcome(10)
    })

    completer2.cell.onComplete(v => latch1.countDown())

    completer1.putFinal(10)

    latch1.await()

    pool.shutdown()

    assert(completer1.cell.getResult() == 10)
    assert(completer2.cell.getResult() == 10)
  }

  test("whenNext and whenComplete: different depender") {
    val latch1 = new CountDownLatch(2)

    implicit val pool = new HandlerPool
    val completer1 = CellCompleter[StringIntKey, Int]("c1")
    val completer2 = CellCompleter[StringIntKey, Int]("c2")
    val completer3 = CellCompleter[StringIntKey, Int]("c3")

    completer2.cell.whenNext(completer1.cell, (v) => {
      FinalOutcome(10)
    })
    completer3.cell.whenComplete(completer1.cell, (v) => {
      FinalOutcome(10)
    })

    completer2.cell.onComplete(v => latch1.countDown())
    completer3.cell.onComplete(v => latch1.countDown())

    completer1.putFinal(10)

    latch1.await()

    pool.shutdown()

    assert(completer1.cell.getResult() == 10)
    assert(completer2.cell.getResult() == 10)
    assert(completer3.cell.getResult() == 10)
  }

  test("putNext and putFinal: concurrency test") {
    implicit val pool = new HandlerPool

    for (i <- 1 to 10000) {
      val completer = CellCompleter[ImmutabilityKey.type, Immutability](ImmutabilityKey)

      pool.execute(() => completer.putNext(Immutable))
      pool.execute(() => completer.putNext(ConditionallyImmutable))
      pool.execute(() => completer.putFinal(Mutable))

      val p = Promise[Boolean]()
      pool.onQuiescent { () => p.success(true) }

      try {
        Await.result(p.future, 2.seconds)
      } catch {
        case t: Throwable => assert(false, s"failure after $i iterations")
      }

      assert(completer.cell.getResult() == Mutable)
    }

    pool.shutdown()
  }

  test("New ImmutabilityLattice: successful joins") {
    val lattice = Immutability.ImmutabilityLattice

    val mutability1 = lattice.join(Immutable, ConditionallyImmutable)
    assert(mutability1 == ConditionallyImmutable)

    val mutability2 = lattice.join(ConditionallyImmutable, Mutable)
    assert(mutability2 == Mutable)

    val mutability3 = lattice.join(Immutable, Mutable)
    assert(mutability3 == Mutable)

    val mutability4 = lattice.join(ConditionallyImmutable, Immutable)
    assert(mutability4 == ConditionallyImmutable)

    val mutability5 = lattice.join(Mutable, ConditionallyImmutable)
    assert(mutability5 == Mutable)

    val mutability6 = lattice.join(Mutable, Immutable)
    assert(mutability6 == Mutable)
  }

  test("if exception-throwing tasks should still run quiescent handlers") {
    implicit val intMaxLattice: Lattice[Int] = new Lattice[Int] {
      override def join(v1: Int, v2: Int): Int = Math.max(v1, v2)
      def bottom = 0
    }
    val key = new lattice.DefaultKey[Int]

    implicit val pool = new HandlerPool(unhandledExceptionHandler = { t => /* do nothing */ })
    val completer = CellCompleter[key.type, Int](key)

    pool.execute { () =>
      // NOTE: This will print a stacktrace, but that is fine (not a bug).
      throw new Exception(
        "Even if this happens, quiescent handlers should still run.")
    }

    try {
      Await.result(pool.quiescentIncompleteCells, 1.seconds)
    } catch {
      case _: java.util.concurrent.TimeoutException => assert(false)
    }

    pool.shutdown()
  }

  test("whenNext: cSCC with constant resolution") {
    val latch = new CountDownLatch(4)

    implicit val pool = new HandlerPool

    val completer1 = CellCompleter[StringIntKey, Int]("somekey1")
    val cell1 = completer1.cell
    val completer2 = CellCompleter[StringIntKey, Int]("somekey2")
    val cell2 = completer2.cell
    val completer3 = CellCompleter[StringIntKey, Int]("somekey3")
    val cell3 = completer3.cell
    val completer4 = CellCompleter[StringIntKey, Int]("somekey4")
    val cell4 = completer4.cell

    // set unwanted values:
    completer1.putNext(-1)
    completer2.putNext(-1)
    completer3.putNext(-1)
    completer4.putNext(-1)

    // create a cSCC, assert that none of the callbacks get called again.
    cell1.whenNext(cell2, v => if (v != -1) { assert(false); NextOutcome(-2) } else NoOutcome)
    cell1.whenNext(cell3, v => if (v != -1) { assert(false); NextOutcome(-2) } else NoOutcome)
    cell2.whenNext(cell4, v => if (v != -1) { assert(false); NextOutcome(-2) } else NoOutcome)
    cell3.whenNext(cell4, v => if (v != -1) { assert(false); NextOutcome(-2) } else NoOutcome)
    cell4.whenNext(cell1, v => if (v != -1) { assert(false); NextOutcome(-2) } else NoOutcome)

    for (c <- List(cell1, cell2, cell3, cell4))
      c.onComplete {
        case Success(v) =>
          assert(v === 0)
          assert(c.numNextDependencies === 0)
          latch.countDown()
        case Failure(e) =>
          assert(false)
          latch.countDown()
      }

    pool.triggerExecution(cell1)

    // resolve cells
    val fut = pool.quiescentResolveCell
    Await.result(fut, 2.seconds)
    latch.await()

    pool.shutdown()
  }

  test("whenNextSequential: cSCC with constant resolution") {
    val latch = new CountDownLatch(4)

    implicit val pool = new HandlerPool

    val completer1 = CellCompleter[StringIntKey, Int]("somekey1")
    val cell1 = completer1.cell
    val completer2 = CellCompleter[StringIntKey, Int]("somekey2")
    val cell2 = completer2.cell
    val completer3 = CellCompleter[StringIntKey, Int]("somekey3")
    val cell3 = completer3.cell
    val completer4 = CellCompleter[StringIntKey, Int]("somekey4")
    val cell4 = completer4.cell

    // set unwanted values:
    completer1.putNext(-1)
    completer2.putNext(-1)
    completer3.putNext(-1)
    completer4.putNext(-1)

    // create a cSCC, assert that none of the callbacks get called.
    cell1.whenNextSequential(cell2, v => if (v != -1) { assert(false); NextOutcome(-2) } else NoOutcome)
    cell1.whenNextSequential(cell3, v => if (v != -1) { assert(false); NextOutcome(-2) } else NoOutcome)
    cell2.whenNextSequential(cell4, v => if (v != -1) { assert(false); NextOutcome(-2) } else NoOutcome)
    cell3.whenNextSequential(cell4, v => if (v != -1) { assert(false); NextOutcome(-2) } else NoOutcome)
    cell4.whenNextSequential(cell1, v => if (v != -1) { assert(false); NextOutcome(-2) } else NoOutcome)

    for (c <- List(cell1, cell2, cell3, cell4))
      c.onComplete {
        case Success(v) =>
          assert(v === 0)
          assert(c.numNextDependencies === 0)
          latch.countDown()
        case Failure(e) =>
          assert(false)
          latch.countDown()
      }

    pool.triggerExecution(cell1)

    // resolve cells
    val fut = pool.quiescentResolveCell
    Await.result(fut, 2.seconds)
    latch.await()

    pool.shutdown()
  }

  test("whenNext: cSCC with default resolution") {
    val latch = new CountDownLatch(4)

    implicit val pool = new HandlerPool

    val completer1 = CellCompleter[StringIntKey, Int]("somekey1")
    val cell1 = completer1.cell
    val completer2 = CellCompleter[StringIntKey, Int]("somekey2")
    val cell2 = completer2.cell
    val completer3 = CellCompleter[StringIntKey, Int]("somekey3")
    val cell3 = completer3.cell
    val completer4 = CellCompleter[StringIntKey, Int]("somekey4")
    val cell4 = completer4.cell

    // set unwanted values:
    completer1.putNext(-1)
    completer2.putNext(-1)
    completer3.putNext(-1)
    completer4.putNext(-1)

    // create a cSCC, assert that none of the callbacks get called again.
    cell1.whenNext(cell2, v => if (v != -1) { assert(false); NextOutcome(-2) } else NoOutcome)
    cell1.whenNext(cell3, v => if (v != -1) { assert(false); NextOutcome(-2) } else NoOutcome)
    cell2.whenNext(cell4, v => if (v != -1) { assert(false); NextOutcome(-2) } else NoOutcome)
    cell3.whenNext(cell4, v => if (v != -1) { assert(false); NextOutcome(-2) } else NoOutcome)
    cell4.whenNext(cell1, v => if (v != -1) { assert(false); NextOutcome(-2) } else NoOutcome)

    for (c <- List(cell1, cell2, cell3, cell4))
      c.onComplete {
        case Success(v) =>
          assert(v === 1)
          assert(c.numNextDependencies === 0)
          latch.countDown()
        case Failure(e) =>
          assert(false)
          latch.countDown()
      }

    // resolve cells
    pool.whileQuiescentResolveDefault
    val fut = pool.quiescentResolveDefaults
    Await.result(fut, 2.second)
    latch.await()

    pool.shutdown()
  }

  test("whenNextSequential: cSCC with default resolution") {
    val latch = new CountDownLatch(4)

    implicit val pool = new HandlerPool

    val completer1 = CellCompleter[StringIntKey, Int]("somekey1")
    val cell1 = completer1.cell
    val completer2 = CellCompleter[StringIntKey, Int]("somekey2")
    val cell2 = completer2.cell
    val completer3 = CellCompleter[StringIntKey, Int]("somekey3")
    val cell3 = completer3.cell
    val completer4 = CellCompleter[StringIntKey, Int]("somekey4")
    val cell4 = completer4.cell

    // set unwanted values:
    completer1.putNext(-1)
    completer2.putNext(-1)
    completer3.putNext(-1)
    completer4.putNext(-1)

    // create a cSCC, assert that none of the callbacks get called.
    cell1.whenNextSequential(cell2, v => if (v != -1) { assert(false); NextOutcome(-2) } else NoOutcome)
    cell1.whenNextSequential(cell3, v => if (v != -1) { assert(false); NextOutcome(-2) } else NoOutcome)
    cell2.whenNextSequential(cell4, v => if (v != -1) { assert(false); NextOutcome(-2) } else NoOutcome)
    cell3.whenNextSequential(cell4, v => if (v != -1) { assert(false); NextOutcome(-2) } else NoOutcome)
    cell4.whenNextSequential(cell1, v => if (v != -1) { assert(false); NextOutcome(-2) } else NoOutcome)

    for (c <- List(cell1, cell2, cell3, cell4))
      c.onComplete {
        case Success(v) =>
          assert(v === 1)
          assert(c.numNextDependencies === 0)
          latch.countDown()
        case Failure(e) =>
          assert(false)
          latch.countDown()
      }

    // resolve cells
    pool.whileQuiescentResolveDefault
    val fut = pool.quiescentResolveDefaults
    Await.result(fut, 2.second)
    latch.await()

    pool.shutdown()
  }

  test("whenNext: Cycle with default resolution") {
    sealed trait Value
    case object Bottom extends Value
    case object ShouldNotHappen extends Value

    object Value {
      implicit object ValueUpdater extends MonotonicUpdater[Value] {
        override def lteq(v1: Value, v2: Value): Boolean = true
        override val bottom: Value = Bottom
      }
    }

    implicit val pool = new HandlerPool

    for (i <- 1 to 100) {
      val completer1 = CellCompleter[DefaultKey[Value], Value](new DefaultKey[Value])
      val completer2 = CellCompleter[DefaultKey[Value], Value](new DefaultKey[Value])
      val cell1 = completer1.cell
      val cell2 = completer2.cell

      cell1.whenNext(cell2, v => NextOutcome(ShouldNotHappen))
      cell2.whenNext(cell1, v => NextOutcome(ShouldNotHappen))

      val fut = pool.quiescentResolveCell
      Await.ready(fut, 1.minutes)

      assert(cell1.getResult() != ShouldNotHappen)
      assert(cell2.getResult() != ShouldNotHappen)
    }

    pool.shutdown()
  }

  test("whenNextSequential: Cycle with default resolution") {
    sealed trait Value
    case object Bottom extends Value
    case object ShouldNotHappen extends Value

    object Value {
      implicit object ValueUpdater extends MonotonicUpdater[Value] {
        override def lteq(v1: Value, v2: Value): Boolean = true
        override val bottom: Value = Bottom
      }
    }

    implicit val pool = new HandlerPool

    for (i <- 1 to 100) {
      val completer1 = CellCompleter[DefaultKey[Value], Value](new DefaultKey[Value])
      val completer2 = CellCompleter[DefaultKey[Value], Value](new DefaultKey[Value])
      val cell1 = completer1.cell
      val cell2 = completer2.cell

      cell1.whenNextSequential(cell2, v => NextOutcome(ShouldNotHappen))
      cell2.whenNextSequential(cell1, v => NextOutcome(ShouldNotHappen))

      val fut = pool.quiescentResolveCell
      Await.ready(fut, 1.minutes)

      assert(cell1.getResult() != ShouldNotHappen)
      assert(cell2.getResult() != ShouldNotHappen)
    }

    pool.shutdown()
  }

  test("whenNext: Cycle with constant resolution") {
    sealed trait Value
    case object Bottom extends Value
    case object OK extends Value
    case object ShouldNotHappen extends Value

    object Value {
      implicit object ValueUpdater extends MonotonicUpdater[Value] {
        override def lteq(v1: Value, v2: Value): Boolean = v1 == bottom
        override val bottom: Value = Bottom
      }
    }

    object TheKey extends DefaultKey[Value] {
      override def resolve[K <: Key[Value]](cells: Seq[Cell[K, Value]]): Seq[(Cell[K, Value], Value)] = {
        cells.map(cell => (cell, OK))
      }
    }

    implicit val pool = new HandlerPool

    for (i <- 1 to 100) {
      val completer1 = CellCompleter[TheKey.type, Value](TheKey)
      val completer2 = CellCompleter[TheKey.type, Value](TheKey)
      val cell1 = completer1.cell
      val cell2 = completer2.cell

      cell1.whenNext(cell2, v => NextOutcome(ShouldNotHappen))
      cell2.whenNext(cell1, v => NextOutcome(ShouldNotHappen))

      val fut = pool.quiescentResolveCell
      Await.ready(fut, 1.minutes)

      assert(cell1.getResult() == OK)
      assert(cell2.getResult() == OK)
    }

    pool.shutdown()
  }

  test("whenNextSequential: Cycle with constant resolution") {
    sealed trait Value
    case object Bottom extends Value
    case object OK extends Value
    case object ShouldNotHappen extends Value

    object Value {
      implicit object ValueUpdater extends MonotonicUpdater[Value] {
        override def lteq(v1: Value, v2: Value): Boolean = v1 == bottom
        override val bottom: Value = Bottom
      }
    }

    object TheKey extends DefaultKey[Value] {
      override def resolve[K <: Key[Value]](cells: Seq[Cell[K, Value]]): Seq[(Cell[K, Value], Value)] = {
        cells.map(cell => (cell, OK))
      }
    }

    implicit val pool = new HandlerPool

    for (i <- 1 to 100) {
      val completer1 = CellCompleter[TheKey.type, Value](TheKey)
      val completer2 = CellCompleter[TheKey.type, Value](TheKey)
      val cell1 = completer1.cell
      val cell2 = completer2.cell

      cell1.whenNextSequential(cell2, v => NextOutcome(ShouldNotHappen))
      cell2.whenNextSequential(cell1, v => NextOutcome(ShouldNotHappen))

      val fut = pool.quiescentResolveCell
      Await.ready(fut, 1.minutes)

      assert(cell1.getResult() == OK)
      assert(cell2.getResult() == OK)
    }

    pool.shutdown()
  }

  test("whenNext: Cycle with additional ingoing dep") {
    sealed trait Value
    case object Bottom extends Value
    case object Resolved extends Value
    case object Fallback extends Value
    case object OK extends Value
    case object ShouldNotHappen extends Value

    object Value {
      implicit object ValueUpdater extends MonotonicUpdater[Value] {
        override def lteq(v1: Value, v2: Value): Boolean = true
        override val bottom: Value = Bottom
      }
    }

    object TheKey extends DefaultKey[Value] {
      override def resolve[K <: Key[Value]](cells: Seq[Cell[K, Value]]): Seq[(Cell[K, Value], Value)] = {
        cells.map(cell => (cell, Resolved))
      }
      override def fallback[K <: Key[Value]](cells: Seq[Cell[K, Value]]): Seq[(Cell[K, Value], Value)] = {
        cells.map(cell => (cell, Fallback))
      }
    }

    implicit val pool = new HandlerPool
    val completer1 = CellCompleter[TheKey.type, Value](TheKey)
    val completer2 = CellCompleter[TheKey.type, Value](TheKey)
    val cell1 = completer1.cell
    val cell2 = completer2.cell
    val in = CellCompleter[TheKey.type, Value](TheKey)

    // Let cell1 and cell2 form a cycle
    cell1.whenNext(cell2, v => NextOutcome(ShouldNotHappen))
    cell2.whenNext(cell1, v => NextOutcome(ShouldNotHappen))

    // the cycle is dependent on incoming information from `in`
    cell2.whenNext(in.cell, v => { NextOutcome(ShouldNotHappen) })

    // resolve the indepdentent cell `in` and the cycle.
    val fut = pool.quiescentResolveCell
    Await.ready(fut, 1.minutes)

    pool.shutdown()

    assert(cell1.getResult() != ShouldNotHappen)
    assert(cell2.getResult() != ShouldNotHappen)
    assert(in.cell.getResult() == Fallback)
  }

  test("whenNextSequential: Cycle with additional ingoing dep") {
    sealed trait Value
    case object Bottom extends Value
    case object Resolved extends Value
    case object Fallback extends Value
    case object OK extends Value
    case object ShouldNotHappen extends Value

    object Value {
      implicit object ValueUpdater extends MonotonicUpdater[Value] {
        override def lteq(v1: Value, v2: Value): Boolean = true
        override val bottom: Value = Bottom
      }
    }

    object TheKey extends DefaultKey[Value] {
      override def resolve[K <: Key[Value]](cells: Seq[Cell[K, Value]]): Seq[(Cell[K, Value], Value)] = {
        cells.map(cell => (cell, Resolved))
      }
      override def fallback[K <: Key[Value]](cells: Seq[Cell[K, Value]]): Seq[(Cell[K, Value], Value)] = {
        cells.map(cell => (cell, Fallback))
      }
    }

    implicit val pool = new HandlerPool
    val completer1 = CellCompleter[TheKey.type, Value](TheKey)
    val completer2 = CellCompleter[TheKey.type, Value](TheKey)
    val cell1 = completer1.cell
    val cell2 = completer2.cell
    val in = CellCompleter[TheKey.type, Value](TheKey)

    // Let cell1 and cell2 form a cycle
    cell1.whenNextSequential(cell2, v => NextOutcome(ShouldNotHappen))
    cell2.whenNextSequential(cell1, v => NextOutcome(ShouldNotHappen))

    // the cycle is dependent on incoming information from `in`
    cell2.whenNextSequential(in.cell, v => { NextOutcome(ShouldNotHappen) })

    // resolve the indepdentent cell `in` and the cycle.
    val fut = pool.quiescentResolveCell
    Await.ready(fut, 1.minutes)

    pool.shutdown()

    assert(cell1.getResult() != ShouldNotHappen)
    assert(cell2.getResult() != ShouldNotHappen)
    assert(in.cell.getResult() == Fallback)
  }

  test("whenComplete: Cycle with additional ingoing dep") {
    sealed trait Value
    case object Bottom extends Value
    case object Resolved extends Value
    case object Fallback extends Value
    case object OK extends Value
    case object ShouldNotHappen extends Value

    object Value {
      implicit object ValueUpdater extends MonotonicUpdater[Value] {
        override def lteq(v1: Value, v2: Value): Boolean = true
        override val bottom: Value = Bottom
      }
    }

    object TheKey extends DefaultKey[Value] {
      override def resolve[K <: Key[Value]](cells: Seq[Cell[K, Value]]): Seq[(Cell[K, Value], Value)] = {
        cells.map(cell => (cell, Resolved))
      }
      override def fallback[K <: Key[Value]](cells: Seq[Cell[K, Value]]): Seq[(Cell[K, Value], Value)] = {
        cells.map(cell => (cell, Fallback))
      }
    }

    implicit val pool = new HandlerPool
    val completer1 = CellCompleter[TheKey.type, Value](TheKey)
    val completer2 = CellCompleter[TheKey.type, Value](TheKey)
    val cell1 = completer1.cell
    val cell2 = completer2.cell
    val in = CellCompleter[TheKey.type, Value](TheKey)

    // Let cell1 and cell2 form a cycle
    cell1.whenComplete(cell2, v => NextOutcome(ShouldNotHappen))
    cell2.whenComplete(cell1, v => NextOutcome(ShouldNotHappen))

    // the cycle is dependent on incoming information from `in`
    cell2.whenComplete(in.cell, v => { NextOutcome(ShouldNotHappen) })

    // resolve the indepdentent cell `in` and the cycle.
    val fut = pool.quiescentResolveCell
    Await.ready(fut, 1.minutes)

    pool.shutdown()

    assert(cell1.getResult() != ShouldNotHappen)
    assert(cell2.getResult() != ShouldNotHappen)
    assert(in.cell.getResult() == Fallback)
  }

  test("whenNext: Cycle with additional outgoing dep") {
    sealed trait Value
    case object Bottom extends Value
    case object Dummy extends Value
    case object Resolved extends Value
    case object OK extends Value
    case object ShouldNotHappen extends Value

    object Value {
      implicit object ValueUpdater extends MonotonicUpdater[Value] {
        override def lteq(v1: Value, v2: Value): Boolean = true
        override val bottom: Value = Bottom
      }
    }

    object TheKey extends DefaultKey[Value] {
      override def resolve[K <: Key[Value]](cells: Seq[Cell[K, Value]]): Seq[(Cell[K, Value], Value)] = {
        cells.map(cell => (cell, Resolved))
      }
      override def fallback[K <: Key[Value]](cells: Seq[Cell[K, Value]]): Seq[(Cell[K, Value], Value)] = {
        Seq()
      }
    }

    implicit val pool = new HandlerPool
    val completer1 = CellCompleter[TheKey.type, Value](TheKey)
    val completer2 = CellCompleter[TheKey.type, Value](TheKey)
    val cell1 = completer1.cell
    val cell2 = completer2.cell
    val out = CellCompleter[TheKey.type, Value](TheKey)
    out.putNext(Dummy)
    cell1.whenNext(cell2, v => NextOutcome(ShouldNotHappen))
    cell2.whenNext(cell1, v => NextOutcome(ShouldNotHappen))
    out.putNext(ShouldNotHappen)
    out.cell.whenComplete(cell1, v => FinalOutcome(OK))

    val fut = pool.quiescentResolveCycles
    Await.ready(fut, 1.minutes)

    pool.shutdown()

    assert(cell1.getResult() != ShouldNotHappen)
    assert(cell2.getResult() != ShouldNotHappen)
    assert(out.cell.getResult() == OK)
  }

  test("whenNextSequential: Cycle with additional outgoing dep") {
    sealed trait Value
    case object Bottom extends Value
    case object Dummy extends Value
    case object Resolved extends Value
    case object OK extends Value
    case object ShouldNotHappen extends Value

    object Value {
      implicit object ValueUpdater extends MonotonicUpdater[Value] {
        override def lteq(v1: Value, v2: Value): Boolean = true
        override val bottom: Value = Bottom
      }
    }

    object TheKey extends DefaultKey[Value] {
      override def resolve[K <: Key[Value]](cells: Seq[Cell[K, Value]]): Seq[(Cell[K, Value], Value)] = {
        cells.map(cell => (cell, Resolved))
      }
      override def fallback[K <: Key[Value]](cells: Seq[Cell[K, Value]]): Seq[(Cell[K, Value], Value)] = {
        Seq()
      }
    }

    implicit val pool = new HandlerPool
    val completer1 = CellCompleter[TheKey.type, Value](TheKey)
    val completer2 = CellCompleter[TheKey.type, Value](TheKey)
    val cell1 = completer1.cell
    val cell2 = completer2.cell
    val out = CellCompleter[TheKey.type, Value](TheKey)
    out.putNext(Dummy)
    cell1.whenNextSequential(cell2, v => NextOutcome(ShouldNotHappen))
    cell2.whenNextSequential(cell1, v => NextOutcome(ShouldNotHappen))
    out.putNext(ShouldNotHappen)
    out.cell.whenComplete(cell1, v => FinalOutcome(OK))

    val fut = pool.quiescentResolveCycles
    Await.ready(fut, 1.minutes)

    pool.shutdown()

    assert(cell1.getResult() != ShouldNotHappen)
    assert(cell2.getResult() != ShouldNotHappen)
    assert(out.cell.getResult() == OK)
  }

  test("whenCompleteSequential: calling sequentially") {
    val n = 1000

    val runningCallbacks = new AtomicInteger(0)
    val latch = new CountDownLatch(1)
    val random = new scala.util.Random()

    implicit val pool = new HandlerPool
    val completer1 = CellCompleter[lattice.NaturalNumberKey.type, Int](lattice.NaturalNumberKey)

    var otherLatches: Set[CountDownLatch] = Set.empty

    val cell1 = completer1.cell
    for (i <- 1 to n) {
      val completer2 = CellCompleter[lattice.NaturalNumberKey.type, Int](lattice.NaturalNumberKey)
      val latch2 = new CountDownLatch(1)

      otherLatches = otherLatches + latch2

      completer2.cell.onComplete(_ => {
        latch2.countDown()
      })

      cell1.whenCompleteSequential(completer2.cell, (x: Int) => {
        assert(runningCallbacks.incrementAndGet() == 1)
        Thread.`yield`()
        try {
          Thread.sleep(random.nextInt(3))
        } catch {
          case _: InterruptedException => /* ignore this */
        }
        assert(runningCallbacks.decrementAndGet() == 0)
        Outcome(x * n, x == n)
      })

      cell1.onComplete(_ => {
        latch.countDown()
      })

      pool.execute(() =>
        completer2.putFinal(i))
    }

    latch.await()
    otherLatches.foreach(_.await())

    assert(cell1.getResult() == n * n)

    pool.shutdown()
  }

  test("whenNextSequential: calling sequentially") {
    val n = 1000

    val runningCallbacks = new AtomicInteger(0)
    val latch = new CountDownLatch(1)
    val random = new scala.util.Random()

    implicit val pool = new HandlerPool
    val completer1 = CellCompleter[lattice.NaturalNumberKey.type, Int](lattice.NaturalNumberKey)(Updater.latticeToUpdater(new NaturalNumberLattice), pool)
    val completer2 = CellCompleter[lattice.NaturalNumberKey.type, Int](lattice.NaturalNumberKey)(Updater.latticeToUpdater(new NaturalNumberLattice), pool)

    val cell1 = completer1.cell
    cell1.whenNextSequential(completer2.cell, (x: Int) => {
      assert(runningCallbacks.incrementAndGet() == 1)
      Thread.`yield`()
      try {
        Thread.sleep(random.nextInt(3))
      } catch {
        case _: InterruptedException => /* ignore this */
      }
      assert(runningCallbacks.decrementAndGet() == 0)
      Outcome(x * n, x == n)
    })

    cell1.onComplete(_ => {
      latch.countDown()
    })

    for (i <- 1 to n)
      pool.execute(() => completer2.putNext(i))

    latch.await()

    assert(cell1.getResult() == n * n)
    assert(completer2.cell.getResult() == n)

    pool.shutdown()
  }

  test("whenNextSequential: state") {
    val n = 1000
    var count = 0

    val runningCallbacks = new AtomicInteger(0)
    val latch = new CountDownLatch(1)
    val random = new scala.util.Random()

    implicit val pool = new HandlerPool
    val completer1 = CellCompleter[StringIntKey, Int]("somekey")
    val completer2 = CellCompleter[StringIntKey, Int]("someotherkey")

    val cell1 = completer1.cell
    cell1.whenNextSequential(completer2.cell, (x: Int) => {
      assert(runningCallbacks.incrementAndGet() == 1)
      count += 1
      Thread.`yield`()
      try {
        Thread.sleep(random.nextInt(3))
      } catch {
        case _: InterruptedException => /* ignore this */
      }
      assert(runningCallbacks.decrementAndGet() == 0)
      Outcome(count, count == n)
    })

    cell1.onComplete(_ => {
      latch.countDown()
    })

    for (i <- 1 to n)
      pool.execute(() => completer2.putNext(i))

    latch.await()

    assert(cell1.getResult() == n)

    pool.shutdown()
  }

  test("whenCompleteSequential: state") {
    val n = 1000
    var count = 0

    val runningCallbacks = new AtomicInteger(0)
    val latch = new CountDownLatch(1)
    var otherLatches: Set[CountDownLatch] = Set.empty
    val random = new scala.util.Random()

    implicit val pool = new HandlerPool
    val completer1 = CellCompleter[StringIntKey, Int]("somekey")
    val cell1 = completer1.cell

    for (i <- 1 to n) {
      val completer2 = CellCompleter[StringIntKey, Int]("someotherkey")

      val latch2 = new CountDownLatch(1)
      otherLatches = otherLatches + latch2

      completer2.cell.onComplete(_ => {
        latch2.countDown()
      })

      cell1.whenNextSequential(completer2.cell, (x: Int) => {
        assert(runningCallbacks.incrementAndGet() == 1)
        count += 1
        Thread.`yield`()
        try {
          Thread.sleep(random.nextInt(3))
        } catch {
          case _: InterruptedException => /* ignore this */
        }
        assert(runningCallbacks.decrementAndGet() == 0)
        Outcome(count, count == n)
      })

      cell1.onComplete(_ => {
        latch.countDown()
      })

      pool.execute(() => completer2.putFinal(i))

    }

    latch.await()
    otherLatches.foreach(_.await())

    assert(cell1.getResult() == n)

    pool.shutdown()
  }

  test("whenComplete: called at most once") {
    implicit val intMaxLattice: Lattice[Int] = new Lattice[Int] {
      override def join(x: Int, y: Int): Int = Math.max(x, y)
      def bottom = 0
    }
    val key = new lattice.DefaultKey[Int]

    implicit val pool = new HandlerPool

    for (_ <- 1 to 100) {
      val latch = new CountDownLatch(1)
      val completer1 = CellCompleter[key.type, Int](key)
      val completer2 = CellCompleter[key.type, Int](key)
      var called = 0
      completer2.cell.whenComplete(completer1.cell, _ => {
        assert(called === 0)
        called += 1
        latch.countDown()
        NoOutcome
      })

      // complete cell
      completer1.putFinal(5)

      // put a higher value
      try completer1.putFinal(6) catch {
        case _: IllegalStateException => /* ignore */
      }

      // put a lower value
      try completer1.putFinal(4) catch {
        case _: IllegalStateException => /* ignore */
      }

      // put the same value
      try completer1.putFinal(5) catch {
        case _: IllegalStateException => /* ignore */
      }

      latch.await()

      assert(called === 1)
    }

    pool.shutdown()
  }

  test("whenNextSequential: discard callbacks on completion") {
    val latch1 = new CountDownLatch(1)
    val latch2 = new CountDownLatch(1)

    val n = 10000

    implicit val pool = new HandlerPool
    val completer1 = CellCompleter[lattice.NaturalNumberKey.type, Int](lattice.NaturalNumberKey)
    val completer2 = CellCompleter[lattice.NaturalNumberKey.type, Int](lattice.NaturalNumberKey)
    val cell1 = completer1.cell
    val cell2 = completer2.cell
    cell1.trigger()

    cell1.whenNextSequential(cell2, v => {
      latch1.await() // wait for some puts/triggers
      FinalOutcome(n)
    })

    for (i <- 1 to n)
      pool.execute(() => completer2.putNext(i)) // was pool.execute(…)
    latch1.countDown()

    pool.onQuiescent(() => {
      pool.shutdown()
      latch2.countDown()
    })
    // pool needs to reach quiescence, even if cell1 is completed early:
    latch2.await()

    assert(cell1.getResult() == n)
    //assert(cell2.getResult() == n)
    assert(cell1.isComplete)
    assert(!cell2.isComplete)
  }

  test("cell dependency on itself") {
    class ReactivePropertyStoreKey extends Key[Int] {
      override def resolve[K <: Key[Int]](cells: Seq[Cell[K, Int]]): Seq[(Cell[K, Int], Int)] = {
        Seq((cells.head, 42))
      }

      override def fallback[K <: Key[Int]](cells: Seq[Cell[K, Int]]): Seq[(Cell[K, Int], Int)] = {
        cells.map(cell ⇒ (cell, cell.getResult()))
      }

      override def toString = "ReactivePropertyStoreKey"
    }

    implicit val pool = new HandlerPool(parallelism = 1)
    val completer1 = CellCompleter[ReactivePropertyStoreKey, Int](new ReactivePropertyStoreKey())
    val completer2 = CellCompleter[ReactivePropertyStoreKey, Int](new ReactivePropertyStoreKey())
    val cell1 = completer1.cell
    val cell2 = completer2.cell

    val completer10 = CellCompleter[ReactivePropertyStoreKey, Int](new ReactivePropertyStoreKey())
    val completer20 = CellCompleter[ReactivePropertyStoreKey, Int](new ReactivePropertyStoreKey())
    val cell10 = completer10.cell
    val cell20 = completer20.cell

    completer2.putNext(1)
    cell2.whenNext(cell1, x => {
      if (x == 42) {
        completer2.putFinal(43)
      }
      NoOutcome
    })

    completer20.putNext(1)
    cell20.whenNext(cell10, x => {
      if (x == 10) {
        completer20.putFinal(43)
      }
      NoOutcome
    })

    completer1.putNext(10)
    completer10.putNext(10)

    cell1.whenNext(cell1, _ => {
      NoOutcome
    })

    cell1.trigger()
    cell2.trigger()
    cell10.trigger()
    cell20.trigger()

    val fut = pool.quiescentResolveCycles
    Await.ready(fut, 2.seconds)

    val fut2 = pool.quiescentResolveDefaults
    Await.ready(fut2, 2.seconds)

  }

  test("whenCompleteSequential: discard callbacks on completion") {
    val latch1 = new CountDownLatch(1)
    val latch2 = new CountDownLatch(1)

    implicit val pool = new HandlerPool

    val completer1 = CellCompleter[lattice.NaturalNumberKey.type, Int](lattice.NaturalNumberKey)
    val completer2 = CellCompleter[lattice.NaturalNumberKey.type, Int](lattice.NaturalNumberKey)
    val completer3 = CellCompleter[lattice.NaturalNumberKey.type, Int](lattice.NaturalNumberKey)
    val cell1 = completer1.cell
    val cell2 = completer2.cell
    val cell3 = completer3.cell
    cell1.trigger()

    cell1.whenCompleteSequential(cell2, v => {
      latch1.await() // wait for some puts/triggers
      FinalOutcome(10)
    })
    cell1.whenCompleteSequential(cell3, NextOutcome(_))

    completer2.putFinal(3)
    completer3.putNext(2)
    completer3.putNext(3)
    latch1.countDown()

    pool.onQuiescent(() => {
      pool.shutdown()
      latch2.countDown()
    })
    // pool needs to reach quiescence, even if cell1 is completed early:
    latch2.await()

    assert(cell1.getResult() == 10)
    assert(cell2.getResult() == 3)
    assert(cell3.getResult() == 3)
    assert(cell1.isComplete)
    assert(cell2.isComplete)
    assert(!cell3.isComplete)
  }

  test("recursive quiescentResolveCycles") {
    implicit val pool = new HandlerPool
    val completer1 = CellCompleter[RecursiveQuiescentTestKey, Int](new RecursiveQuiescentTestKey)
    val completer2 = CellCompleter[RecursiveQuiescentTestKey, Int](new RecursiveQuiescentTestKey)
    val cell1 = completer1.cell
    val cell2 = completer2.cell

    cell1.whenNext(cell1, x => {
      Thread.sleep(200)
      NoOutcome
    })

    cell2.whenNext(cell1, x => {
      Thread.sleep(200)
      FinalOutcome(x * 2)
    })

    val fut = pool.quiescentResolveCycles
    Await.ready(fut, 2.seconds)

    assert(completer1.cell.getResult == 42)
    assert(completer2.cell.getResult == 84)

    pool.shutdown()
  }

  test("recursive quiescentResolveDefaults") {
    implicit val pool = new HandlerPool
    val completer1 = CellCompleter[RecursiveQuiescentTestKey, Int](new RecursiveQuiescentTestKey)
    val completer2 = CellCompleter[RecursiveQuiescentTestKey, Int](new RecursiveQuiescentTestKey)
    val cell1 = completer1.cell
    val cell2 = completer2.cell

    cell2.whenNext(cell1, x => {
      Thread.sleep(200)
      FinalOutcome(x * 2)
    })

    val fut = pool.quiescentResolveDefaults
    Await.ready(fut, 2.seconds)

    assert(completer2.cell.getResult == 86)

    pool.shutdown()
  }

  test("recursive quiescentResolveCell using resolve") {
    implicit val pool = new HandlerPool
    val completer1 = CellCompleter[RecursiveQuiescentTestKey, Int](new RecursiveQuiescentTestKey)
    val completer2 = CellCompleter[RecursiveQuiescentTestKey, Int](new RecursiveQuiescentTestKey)
    val cell1 = completer1.cell
    val cell2 = completer2.cell
    cell2.trigger()

    cell1.whenNext(cell1, x => {
      Thread.sleep(200)
      NoOutcome
    })

    cell2.whenNext(cell1, x => {
      Thread.sleep(200)
      FinalOutcome(x * 2)
    })

    val fut = pool.quiescentResolveCell
    Await.ready(fut, 2.seconds)

    assert(completer1.cell.getResult == 42)
    assert(completer2.cell.getResult == 84)

    pool.shutdown()
  }

  test("recursive quiescentResolveCell using fallback") {
    implicit val pool = new HandlerPool
    val completer1 = CellCompleter[RecursiveQuiescentTestKey, Int](new RecursiveQuiescentTestKey)
    val completer2 = CellCompleter[RecursiveQuiescentTestKey, Int](new RecursiveQuiescentTestKey)
    val cell1 = completer1.cell
    val cell2 = completer2.cell

    cell1.whenNext(cell2, x => {
      Thread.sleep(200)
      FinalOutcome(x * 2)
    })

    val fut = pool.quiescentResolveCell
    Await.ready(fut, 2.seconds)

    assert(completer1.cell.getResult == 86)
    assert(completer2.cell.getResult == 43)

    pool.shutdown()
  }

  class RecursiveQuiescentTestKey extends Key[Int] {
    override def resolve[K <: Key[Int]](
      cells: Seq[Cell[K, Int]]): Seq[(Cell[K, Int], Int)] = {
      Seq((cells.head, 42))
    }

    override def fallback[K <: Key[Int]](
      cells: Seq[Cell[K, Int]]): Seq[(Cell[K, Int], Int)] = {
      cells.map(cell ⇒ (cell, 43))
    }
  }

  test("cell isADependee") {
    implicit val pool = new HandlerPool
    val completer1 = CellCompleter[RecursiveQuiescentTestKey, Int](new RecursiveQuiescentTestKey)
    val completer2 = CellCompleter[RecursiveQuiescentTestKey, Int](new RecursiveQuiescentTestKey)
    val cell1 = completer1.cell
    val cell2 = completer2.cell

    cell1.whenNext(cell2, x => {
      FinalOutcome(1)
    })

    assert(cell2.isADependee())
    assert(!cell1.isADependee())
  }

  test("cell dependsOn") {
    implicit val pool = new HandlerPool
    val completer1 = CellCompleter[RecursiveQuiescentTestKey, Int](new RecursiveQuiescentTestKey)
    val completer2 = CellCompleter[RecursiveQuiescentTestKey, Int](new RecursiveQuiescentTestKey)
    val completer3 = CellCompleter[RecursiveQuiescentTestKey, Int](new RecursiveQuiescentTestKey)
    val completer4 = CellCompleter[RecursiveQuiescentTestKey, Int](new RecursiveQuiescentTestKey)
    val completer5 = CellCompleter[RecursiveQuiescentTestKey, Int](new RecursiveQuiescentTestKey)
    val completer6 = CellCompleter[RecursiveQuiescentTestKey, Int](new RecursiveQuiescentTestKey)

    val cell1 = completer1.cell
    val cell2 = completer2.cell
    val cell3 = completer3.cell
    val cell4 = completer4.cell
    val cell5 = completer5.cell
    val cell6 = completer6.cell

    cell2.whenNext(cell1, x => {
      FinalOutcome(x * 2)
    })
    cell3.whenComplete(cell1, x => {
      FinalOutcome(x * 2)
    })
    cell4.whenNextSequential(cell1, x => {
      FinalOutcome(x * 2)
    })
    cell5.whenCompleteSequential(cell1, x => {
      FinalOutcome(x * 2)
    })
    cell6.when(cell1, (x, _) => {
      FinalOutcome(x * 2)
    })

    assert(!cell1.dependsOn(cell1))
    assert(!cell1.dependsOn(cell2))
    assert(cell2.dependsOn(cell1))
    assert(cell3.dependsOn(cell1))
    assert(cell4.dependsOn(cell1))
    assert(cell5.dependsOn(cell1))
    assert(cell6.dependsOn(cell1))

    pool.shutdown()
  }

  test("cell dependsOn selfdepending") {
    implicit val pool = new HandlerPool
    val completer1 = CellCompleter[RecursiveQuiescentTestKey, Int](new RecursiveQuiescentTestKey)
    val completer2 = CellCompleter[RecursiveQuiescentTestKey, Int](new RecursiveQuiescentTestKey)
    val completer3 = CellCompleter[RecursiveQuiescentTestKey, Int](new RecursiveQuiescentTestKey)
    val completer4 = CellCompleter[RecursiveQuiescentTestKey, Int](new RecursiveQuiescentTestKey)

    val cell1 = completer1.cell
    val cell2 = completer2.cell
    val cell3 = completer3.cell
    val cell4 = completer4.cell

    cell1.whenNext(cell1, x => {
      FinalOutcome(x * 2)
    })
    cell2.whenNextSequential(cell2, x => {
      FinalOutcome(x * 2)
    })
    cell3.whenComplete(cell3, x => {
      FinalOutcome(x * 2)
    })
    cell4.whenNextSequential(cell4, x => {
      FinalOutcome(x * 2)
    })

    assert(cell1.dependsOn(cell1))
    assert(cell2.dependsOn(cell2))
    assert(cell3.dependsOn(cell3))
    assert(cell4.dependsOn(cell4))

    pool.shutdown()
  }

  /*test("ImmutabilityAnalysis: Concurrency") {
    val file = new File("lib")
    val lib = Project(file)

    val manager = lib.get(FPCFAnalysesManagerKey)
    manager.run(ClassExtensibilityAnalysis)
    manager.runAll(
      FieldMutabilityAnalysis
    )

    // Compare every next result received from the same analysis to `report`
    val report = ImmutabilityAnalysis.analyzeWithoutClassExtensibilityAndFieldMutabilityAnalysis(lib, manager).toConsoleString.split("\n")

    for (i <- 0 to 1000) {
      // Next result
      val newReport = ImmutabilityAnalysis.analyzeWithoutClassExtensibilityAndFieldMutabilityAnalysis(lib, manager).toConsoleString.split("\n")

      // Differs between the elements in `report` and `newReport`.
      // If they have the exact same elements, `finalRes` should be an
      // empty list.
      val finalRes = report.filterNot(newReport.toSet)

      assert(finalRes.isEmpty)
    }
  }*/
}<|MERGE_RESOLUTION|>--- conflicted
+++ resolved
@@ -976,12 +976,6 @@
 
       val cell1 = completer1.cell
 
-<<<<<<< HEAD
-      pool.execute(() => cell1.whenNext(completer2.cell, x => {
-        if (x == Mutable) NextOutcome(Mutable)
-        else NoOutcome
-      }))
-=======
       pool.execute(() => {
         cell1.whenNext(completer2.cell, x => {
           if (x == Mutable) NextOutcome(Mutable)
@@ -989,7 +983,6 @@
         })
         ()
       })
->>>>>>> ecd0b3ce
       pool.execute(() => completer2.putNext(Mutable))
 
       val fut = pool.quiescentResolveDefaults
